--- conflicted
+++ resolved
@@ -126,15 +126,6 @@
 
 template <typename T>
 using make_unsigned_t = typename std::make_unsigned<T>::type;
-<<<<<<< HEAD
-
-// Detect non-const non-volatile rvalue references.
-template <typename T>
-using is_ncvrvr
-    = conjunction<std::is_rvalue_reference<T>, negation<std::is_const<typename std::remove_reference<T>::type>>,
-                  negation<std::is_volatile<typename std::remove_reference<T>::type>>>;
-=======
->>>>>>> 11185054
 }
 }
 
