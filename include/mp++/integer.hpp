// Copyright 2016-2017 Francesco Biscani (bluescarni@gmail.com)
//
// This file is part of the mp++ library.
//
// This Source Code Form is subject to the terms of the Mozilla
// Public License v. 2.0. If a copy of the MPL was not distributed
// with this file, You can obtain one at http://mozilla.org/MPL/2.0/.

#ifndef MPPP_INTEGER_HPP
#define MPPP_INTEGER_HPP

#include <mp++/config.hpp>

#include <algorithm>
#include <array>
#include <cassert>
#include <cmath>
#include <cstddef>
#include <cstdint>
#include <cstdlib>
#include <functional>
#include <initializer_list>
#include <iostream>
#include <limits>
#include <new>
#include <stdexcept>
#include <string>
#if MPPP_CPLUSPLUS >= 201703L
#include <string_view>
#endif
#include <type_traits>
#include <typeinfo>
#include <utility>
#include <vector>

#include <mp++/concepts.hpp>
#include <mp++/detail/fwd_decl.hpp>
#include <mp++/detail/gmp.hpp>
#if defined(MPPP_WITH_MPFR)
#include <mp++/detail/mpfr.hpp>
#endif
#include <mp++/detail/type_traits.hpp>
#include <mp++/detail/utils.hpp>
#include <mp++/exceptions.hpp>

// Compiler configuration.
// NOTE: check for MSVC first, as clang-cl does define both __clang__ and _MSC_VER,
// and we want to configure it as MSVC.
#if defined(_MSC_VER)

// Disable clang-format here, as the include order seems to matter.
// clang-format off
#include <windows.h>
#include <Winnt.h>
// clang-format on

// We use the BitScanReverse(64) intrinsic in the implementation of limb_msnb(), but
// only if we are *not* on MSVC+clang.
// https://msdn.microsoft.com/en-us/library/fbxyd7zd.aspx
#if !defined(__clang__)
#if _WIN64
#pragma intrinsic(_BitScanReverse64)
#else
#include <intrin.h>
#pragma intrinsic(_BitScanReverse)
#endif
#endif

// Disable some warnings for MSVC.
#pragma warning(push)
#pragma warning(disable : 4127)
#pragma warning(disable : 4146)
#pragma warning(disable : 4804)

// Checked iterators functionality.
#include <iterator>

#elif defined(__clang__) || defined(__GNUC__) || defined(__INTEL_COMPILER)

// NOTE: we can check int128 on GCC/clang with __SIZEOF_INT128__ apparently:
// http://stackoverflow.com/questions/21886985/what-gcc-versions-support-the-int128-intrinsic-type
#if defined(__SIZEOF_INT128__)
#define MPPP_UINT128 __uint128_t
#endif

#endif

namespace mppp
{

/// Special \link mppp::integer integer\endlink initialisation tag from number of bits.
/**
 * \rststar
 * This structure is used exclusively to disambiguate the constructor of :cpp:class:`~mppp::integer`
 * from number of bits. It has no members and it serves no other purpose.
 * \endrststar
 */
struct integer_nbits_init {
};

inline namespace detail
{
// Some misc tests to check that the mpz struct conforms to our expectations.
// This is crucial for the implementation of the union integer type.
struct expected_mpz_struct_t {
    mpz_alloc_t _mp_alloc;
    mpz_size_t _mp_size;
    ::mp_limb_t *_mp_d;
};

static_assert(sizeof(expected_mpz_struct_t) == sizeof(mpz_struct_t) && std::is_standard_layout<mpz_struct_t>::value
                  && std::is_standard_layout<expected_mpz_struct_t>::value && offsetof(mpz_struct_t, _mp_alloc) == 0u
                  && offsetof(mpz_struct_t, _mp_size) == offsetof(expected_mpz_struct_t, _mp_size)
                  && offsetof(mpz_struct_t, _mp_d) == offsetof(expected_mpz_struct_t, _mp_d)
                  && std::is_same<::mp_limb_t *, decltype(std::declval<mpz_struct_t>()._mp_d)>::value &&
                  // mp_bitcnt_t is used in shift operators, so we double-check it is unsigned. If it is not
                  // we might end up shifting by negative values, which is UB.
                  std::is_unsigned<::mp_bitcnt_t>::value &&
                  // The mpn functions accept sizes as ::mp_size_t, but we generally represent sizes as mpz_size_t.
                  // We need then to make sure we can always cast safely mpz_size_t to ::mp_size_t. Inspection
                  // of the gmp.h header seems to indicate that mpz_size_t is never larger than ::mp_size_t.
                  std::numeric_limits<mpz_size_t>::min() >= std::numeric_limits<::mp_size_t>::min()
                  && std::numeric_limits<mpz_size_t>::max() <= std::numeric_limits<::mp_size_t>::max(),
              "Invalid mpz_t struct layout and/or GMP types.");

#if MPPP_CPLUSPLUS >= 201703L

// If we have C++17, we can use structured bindings to test the layout of mpz_struct_t
// and its members' types.
constexpr bool test_mpz_struct_t()
{
    // NOTE: if mpz_struct_t has more or fewer members, this will result
    // in a compile-time error.
    auto[alloc, size, ptr] = mpz_struct_t{};
    (void)alloc;
    (void)size;
    (void)ptr;
    return std::is_same<decltype(alloc), mpz_alloc_t>::value && std::is_same<decltype(size), mpz_size_t>::value
           && std::is_same<decltype(ptr), ::mp_limb_t *>::value;
}

static_assert(test_mpz_struct_t(), "The mpz_struct_t does not have the expected layout.");

#endif

// The reason we are asserting this is the following: in a few places we are using the wrap-around property
// of unsigned arithmetics, but if mp_limb_t is a narrow unsigned type (e.g., unsigned short or unsigned char)
// then there could be a promotion to other types triggered by the standard integral promotions,
// and the wrap around behaviour would not be there any more. This is just a theoretical concern at the moment.
static_assert(disjunction<std::is_same<::mp_limb_t, unsigned long>, std::is_same<::mp_limb_t, unsigned long long>,
                          std::is_same<::mp_limb_t, unsigned>>::value,
              "Invalid type for mp_limb_t.");

// Small helper to get the size in limbs from an mpz_t. Will return zero if n is zero.
inline std::size_t get_mpz_size(const ::mpz_t n)
{
    return (n->_mp_size >= 0) ? static_cast<std::size_t>(n->_mp_size) : static_cast<std::size_t>(nint_abs(n->_mp_size));
}

// Structure for caching allocated arrays of limbs.
struct mpz_alloc_cache {
    // Arrays up to this size will be cached.
    static constexpr std::size_t max_size = 10;
    // Max number of arrays to cache for each size.
    static constexpr std::size_t max_entries = 100;
    // The actual cache.
    std::array<std::array<::mp_limb_t *, max_entries>, max_size> caches;
    // The number of arrays actually stored in each cache entry.
    std::array<std::size_t, max_size> sizes;
    // NOTE: use round brackets init for the usual GCC 4.8 workaround.
    constexpr mpz_alloc_cache() : caches(), sizes() {}
    ~mpz_alloc_cache()
    {
#if !defined(NDEBUG)
        std::cout << "Cleaning up the mpz alloc cache." << std::endl;
#endif
        void (*ffp)(void *, std::size_t) = nullptr;
        ::mp_get_memory_functions(nullptr, nullptr, &ffp);
        assert(ffp != nullptr);
        for (std::size_t i = 0; i < max_size; ++i) {
            for (std::size_t j = 0; j < sizes[i]; ++j) {
                ffp(static_cast<void *>(caches[i][j]), i + 1u);
            }
        }
    }
};

#if defined(MPPP_HAVE_THREAD_LOCAL)

// Getter for the thread local allocation cache.
// NOTE: static objects inside inline functions always refer to the same
// object in different TUs:
// https://stackoverflow.com/questions/32172137/local-static-thread-local-variables-of-inline-functions
inline mpz_alloc_cache &get_mpz_alloc_cache()
{
    static thread_local mpz_alloc_cache mpzc;
    return mpzc;
}

// Implementation of the init of an mpz from cache.
inline bool mpz_init_from_cache_impl(mpz_struct_t &rop, std::size_t nlimbs)
{
    auto &mpzc = get_mpz_alloc_cache();
    if (nlimbs && nlimbs <= mpzc.max_size && mpzc.sizes[nlimbs - 1u]) {
        // LCOV_EXCL_START
        if (mppp_unlikely(nlimbs
                          > static_cast<make_unsigned_t<mpz_alloc_t>>(std::numeric_limits<mpz_alloc_t>::max()))) {
            std::abort();
        }
        // LCOV_EXCL_STOP
        const auto idx = nlimbs - 1u;
        rop._mp_alloc = static_cast<mpz_alloc_t>(nlimbs);
        rop._mp_size = 0;
        rop._mp_d = mpzc.caches[idx][mpzc.sizes[idx] - 1u];
        --mpzc.sizes[idx];
        return true;
    }
    return false;
}

#endif

// Helper function to init an mpz to zero with nlimbs preallocated limbs.
inline void mpz_init_nlimbs(mpz_struct_t &rop, std::size_t nlimbs)
{
#if defined(MPPP_HAVE_THREAD_LOCAL)
    if (!mpz_init_from_cache_impl(rop, nlimbs)) {
#endif
        // LCOV_EXCL_START
        // A bit of horrid overflow checking.
        if (mppp_unlikely(nlimbs > std::numeric_limits<std::size_t>::max() / unsigned(GMP_NUMB_BITS))) {
            // NOTE: here we are doing what GMP does in case of memory allocation errors. It does not make much sense
            // to do anything else, as long as GMP does not provide error recovery.
            std::abort();
        }
        // LCOV_EXCL_STOP
        const auto nbits = static_cast<std::size_t>(unsigned(GMP_NUMB_BITS) * nlimbs);
        // LCOV_EXCL_START
        if (mppp_unlikely(nbits > std::numeric_limits<::mp_bitcnt_t>::max())) {
            std::abort();
        }
        // LCOV_EXCL_STOP
        // NOTE: nbits == 0 is allowed.
        ::mpz_init2(&rop, static_cast<::mp_bitcnt_t>(nbits));
        assert(make_unsigned_t<mpz_alloc_t>(rop._mp_alloc) >= nlimbs);
#if defined(MPPP_HAVE_THREAD_LOCAL)
    }
#endif
}

// Small helper to determine how many GMP limbs we need to fit nbits bits.
constexpr ::mp_bitcnt_t nbits_to_nlimbs(::mp_bitcnt_t nbits)
{
    return static_cast<::mp_bitcnt_t>(nbits / unsigned(GMP_NUMB_BITS) + ((nbits % unsigned(GMP_NUMB_BITS)) != 0u));
}

// Helper function to init an mpz to zero with enough space for nbits bits. The
// nlimbs parameter must be consistent with the nbits parameter (it will be computed
// outside this function).
inline void mpz_init_nbits(mpz_struct_t &rop, ::mp_bitcnt_t nbits, std::size_t nlimbs)
{
    // Check nlimbs.
    assert(nlimbs == nbits_to_nlimbs(nbits));
#if defined(MPPP_HAVE_THREAD_LOCAL)
    if (!mpz_init_from_cache_impl(rop, nlimbs)) {
#endif
        (void)nlimbs;
        // NOTE: nbits == 0 is allowed.
        ::mpz_init2(&rop, nbits);
#if defined(MPPP_HAVE_THREAD_LOCAL)
    }
#endif
}

// Thin wrapper around mpz_clear(): will add entry to cache if possible instead of clearing.
inline void mpz_clear_wrap(mpz_struct_t &m)
{
#if defined(MPPP_HAVE_THREAD_LOCAL)
    auto &mpzc = get_mpz_alloc_cache();
    const auto ualloc = static_cast<make_unsigned_t<mpz_alloc_t>>(m._mp_alloc);
    if (ualloc && ualloc <= mpzc.max_size && mpzc.sizes[ualloc - 1u] < mpzc.max_entries) {
        const auto idx = ualloc - 1u;
        mpzc.caches[idx][mpzc.sizes[idx]] = m._mp_d;
        ++mpzc.sizes[idx];
    } else {
#endif
        ::mpz_clear(&m);
#if defined(MPPP_HAVE_THREAD_LOCAL)
    }
#endif
}

// Combined init+set.
inline void mpz_init_set_nlimbs(mpz_struct_t &m0, const mpz_struct_t &m1)
{
    mpz_init_nlimbs(m0, get_mpz_size(&m1));
    ::mpz_set(&m0, &m1);
}

// Convert an mpz to a string in a specific base, to be written into out.
inline void mpz_to_str(std::vector<char> &out, const mpz_struct_t *mpz, int base = 10)
{
    assert(base >= 2 && base <= 62);
    const auto size_base = ::mpz_sizeinbase(mpz, base);
    // LCOV_EXCL_START
    if (mppp_unlikely(size_base > std::numeric_limits<std::size_t>::max() - 2u)) {
        throw std::overflow_error("Too many digits in the conversion of mpz_t to string.");
    }
    // LCOV_EXCL_STOP
    // Total max size is the size in base plus an optional sign and the null terminator.
    const auto total_size = size_base + 2u;
    // NOTE: possible improvement: use a null allocator to avoid initing the chars each time
    // we resize up.
    // Overflow check.
    // LCOV_EXCL_START
    if (mppp_unlikely(total_size > std::numeric_limits<std::vector<char>::size_type>::max())) {
        throw std::overflow_error("Too many digits in the conversion of mpz_t to string.");
    }
    // LCOV_EXCL_STOP
    out.resize(static_cast<std::vector<char>::size_type>(total_size));
    ::mpz_get_str(out.data(), base, mpz);
}

// Convenience overload for the above.
inline std::string mpz_to_str(const mpz_struct_t *mpz, int base = 10)
{
    MPPP_MAYBE_TLS std::vector<char> tmp;
    mpz_to_str(tmp, mpz, base);
    return tmp.data();
}

// Small wrapper to copy limbs.
inline void copy_limbs(const ::mp_limb_t *begin, const ::mp_limb_t *end, ::mp_limb_t *out)
{
    for (; begin != end; ++begin, ++out) {
        *out = *begin;
    }
}

// The version with non-overlapping ranges.
inline void copy_limbs_no(const ::mp_limb_t *begin, const ::mp_limb_t *end, ::mp_limb_t *MPPP_RESTRICT out)
{
    assert(begin != out);
    for (; begin != end; ++begin, ++out) {
        *out = *begin;
    }
}

// Add a and b, store the result in res, and return 1 if there's unsigned overflow, 0 otherwise.
// NOTE: recent GCC versions have builtins for this, but they don't seem to make much of a difference:
// https://gcc.gnu.org/onlinedocs/gcc/Integer-Overflow-Builtins.html
inline ::mp_limb_t limb_add_overflow(::mp_limb_t a, ::mp_limb_t b, ::mp_limb_t *res)
{
    *res = a + b;
    return *res < a;
}

// Implementation of the function to count the number of leading zeroes
// in an unsigned integral value for GCC/clang.
#if defined(__clang__) || defined(__GNUC__)

// Dispatch based on the integer type.
inline int builtin_clz_impl(unsigned n)
{
    return __builtin_clz(n);
}

inline int builtin_clz_impl(unsigned long n)
{
    return __builtin_clzl(n);
}

inline int builtin_clz_impl(unsigned long long n)
{
    return __builtin_clzll(n);
}

// NOTE: we checked earlier that mp_limb_t is one of the 3 types supported by the
// clz builtin. No need to constrain the template.
template <typename T>
inline unsigned builtin_clz(T n)
{
    assert(n != 0u);
    return static_cast<unsigned>(builtin_clz_impl(n));
}

#endif

// Determine the size in (numeric) bits of limb l.
// l does not need to be masked (we will mask inside this function),
// and, after masking, it cannot be zero.
inline unsigned limb_size_nbits(::mp_limb_t l)
{
    assert((l & GMP_NUMB_MASK) != 0u);
#if defined(__clang__) || defined(__GNUC__)
    // Implementation using GCC/clang builtins.
    // NOTE: here we need std::numeric_limits<::mp_limb_t>::digits (instead of GMP_NUMB_BITS) because
    // builtin_clz() counts zeroes also in the nail bits.
    return (unsigned(std::numeric_limits<::mp_limb_t>::digits) - builtin_clz(l & GMP_NUMB_MASK));
#elif defined(_MSC_VER)
    // Implementation using MSVC's intrinsics.
    unsigned long index;
#if _WIN64
    _BitScanReverse64
#else
    _BitScanReverse
#endif
        (&index, l & GMP_NUMB_MASK);
    return static_cast<unsigned>(index) + 1u;
#else
    // Implementation via GMP.
    // NOTE: assuming GMP knows how to deal with nails, so not masking.
    return static_cast<unsigned>(::mpn_sizeinbase(&l, 1, 2));
#endif
}

// This is a small utility function to shift down the unsigned integer n by GMP_NUMB_BITS.
// If GMP_NUMB_BITS is not smaller than the bit size of T, then an assertion will fire. We need this
// little helper in order to avoid compiler warnings.
template <typename T, enable_if_t<(GMP_NUMB_BITS < std::numeric_limits<T>::digits), int> = 0>
inline void u_checked_rshift(T &n)
{
    static_assert(std::is_integral<T>::value && std::is_unsigned<T>::value, "Invalid type.");
    n >>= GMP_NUMB_BITS;
}

template <typename T, enable_if_t<(GMP_NUMB_BITS >= std::numeric_limits<T>::digits), int> = 0>
inline void u_checked_rshift(T &)
{
    static_assert(std::is_integral<T>::value && std::is_unsigned<T>::value, "Invalid type.");
    assert(false);
}

// Machinery for the conversion of a large uint to a limb array.

// Definition of the limb array type.
template <typename T>
struct limb_array_t_ {
    // We want only unsigned ints.
    static_assert(std::is_integral<T>::value && std::is_unsigned<T>::value, "Type error.");
    // Overflow check.
    static_assert(unsigned(std::numeric_limits<T>::digits) <= std::numeric_limits<::mp_bitcnt_t>::max(),
                  "Overflow error.");
    // The max number of GMP limbs needed to represent an instance of T.
    constexpr static std::size_t size = nbits_to_nlimbs(static_cast<::mp_bitcnt_t>(std::numeric_limits<T>::digits));
    // Overflow check.
    static_assert(size <= std::numeric_limits<std::size_t>::max(), "Overflow error.");
    // The type definition.
    using type = std::array<::mp_limb_t, static_cast<std::size_t>(size)>;
};

// Handy alias.
template <typename T>
using limb_array_t = typename limb_array_t_<T>::type;

// Convert a large unsigned integer into a limb array, and return the effective size.
// n must be > GMP_NUMB_MAX.
template <typename T>
inline std::size_t uint_to_limb_array(limb_array_t<T> &rop, T n)
{
    static_assert(std::is_integral<T>::value && std::is_unsigned<T>::value, "Invalid type.");
    assert(n > GMP_NUMB_MAX);
    // We can assign the first two limbs directly, as we know n > GMP_NUMB_MAX.
    rop[0] = static_cast<::mp_limb_t>(n & GMP_NUMB_MASK);
    u_checked_rshift(n);
    assert(n);
    rop[1] = static_cast<::mp_limb_t>(n & GMP_NUMB_MASK);
    u_checked_rshift(n);
    std::size_t size = 2;
    // NOTE: currently this code is hit only on 32-bit archs with 64-bit integers,
    // and we have no nail builds: we cannot go past 2 limbs size.
    // LCOV_EXCL_START
    for (; n; ++size, u_checked_rshift(n)) {
        rop[size] = static_cast<::mp_limb_t>(n & GMP_NUMB_MASK);
    }
    // LCOV_EXCL_STOP
    assert(size <= rop.size());
    return size;
}

// Small utility to check that no nail bits are set.
inline bool check_no_nails(const ::mp_limb_t &l)
{
    return l <= GMP_NUMB_MAX;
}

// Small utility to compute the absolute value of the size of a 2-limbs number from its lo and hi limbs.
// Requires no nail bits in hi or lo.
inline mpz_size_t size_from_lohi(const ::mp_limb_t &lo, const ::mp_limb_t &hi)
{
    assert(check_no_nails(lo) && check_no_nails(hi));
    // NOTE: this contraption ensures the correct result. The possibilities for hi/lo
    // nonzero are:
    // hi | lo | asize
    // ---------------
    //  1 |  1 |     2
    //  1 |  0 |     2
    //  0 |  1 |     1
    //  0 |  0 |     0
    // Use '|' instead of '||' as we don't need to short circuit on this.
    return static_cast<mpz_size_t>(((lo != 0u) | (hi != 0u)) * ((hi != 0u) + 1));
}

// The static integer class.
template <std::size_t SSize>
struct static_int {
    // Let's put a hard cap and sanity check on the static size.
    static_assert(SSize > 0u && SSize <= 64u, "Invalid static size for integer.");
    using limbs_type = std::array<::mp_limb_t, SSize>;
    // Cast it to mpz_size_t for convenience.
    static const mpz_size_t s_size = SSize;
    // Special alloc value to signal static storage in the union.
    static const mpz_alloc_t s_alloc = -1;
    // The largest number of limbs for which special optimisations are activated.
    // This is important because the arithmetic optimisations rely on the unused limbs
    // being zero, thus whenever we use mpn functions on a static int we need to
    // take care of ensuring that this invariant is respected (see dtor_checks() and
    // zero_unused_limbs(), for instance).
    static const std::size_t opt_size = 2;
    // Zero the limbs from index idx up to the end of the limbs array, but only
    // if the static size is a target for special optimisations.
    void zero_upper_limbs(std::size_t idx)
    {
        if (SSize <= opt_size) {
            std::fill(m_limbs.begin() + idx, m_limbs.end(), ::mp_limb_t(0));
        }
    }
    // Zero the limbs that are not used for representing the value, but only
    // if the static size is a target for special optimisations.
    // This is normally not needed, but it is useful when using the GMP mpn api on a static int:
    // the GMP api does not clear unused limbs, but we rely on unused limbs being zero when optimizing operations
    // for few static limbs.
    void zero_unused_limbs()
    {
        zero_upper_limbs(static_cast<std::size_t>(abs_size()));
    }
    // Default constructor, inits to zero.
    static_int() : _mp_size(0)
    {
        // Zero the limbs, if needed.
        zero_upper_limbs(0);
    }
    // Let's avoid copying the _mp_alloc member, as it is never written to and it must always
    // have the same value.
    static_int(const static_int &other) : _mp_size(other._mp_size)
    {
        if (SSize <= opt_size) {
            // In this case, we know that other's upper limbs are already
            // properly zeroed.
            m_limbs = other.m_limbs;
        } else {
            // Otherwise, we cannot read potentially uninited limbs.
            const auto asize = other.abs_size();
            // Copy over the limbs. This is safe, as other is a distinct object from this.
            copy_limbs_no(other.m_limbs.data(), other.m_limbs.data() + asize, m_limbs.data());
            // Zero the upper limbs if needed.
            zero_upper_limbs(static_cast<std::size_t>(asize));
        }
    }
    // Same as copy constructor.
    static_int(static_int &&other) noexcept : static_int(other) {}
    // These 2 constructors are used in the generic constructor of integer_union.
    //
    // Constructor from a size and a single limb (will be the least significant limb).
    explicit static_int(mpz_size_t size, ::mp_limb_t l) : _mp_size(size)
    {
        // Input sanity checks.
        assert(size <= s_size && size >= -s_size);
        // l and size must both be zero or both nonzero.
        assert((l && size) || (!l && !size));
        // The limb is coming in from the decomposition of an uintegral value,
        // it should not have any nail bit set.
        assert(l <= GMP_NUMB_MAX);
        // NOTE: this is ok if l is zero: after init, the size will be zero
        // and either all limbs have been set to zero (for SSize <= opt_size),
        // or only the first limb has been set to zero (for SSize > opt_size).
        m_limbs[0] = l;
        // Zero fill the remaining limbs, if needed.
        zero_upper_limbs(1);
    }
    // Constructor from a (signed) size and a limb range. The limbs in the range will be
    // copied as the least significant limbs.
    explicit static_int(mpz_size_t size, const ::mp_limb_t *begin, std::size_t asize) : _mp_size(size)
    {
        // Input sanity checks.
        assert(asize <= SSize);
        assert(size <= s_size && size >= -s_size);
        assert(size == static_cast<mpz_size_t>(asize) || size == -static_cast<mpz_size_t>(asize));
        // Copy the input limbs.
        // NOTE: here we are constructing a *new* object, thus I don't think it's possible that begin
        // overlaps with m_limbs.data() (unless some UBish stuff is being attempted).
        copy_limbs_no(begin, begin + asize, m_limbs.data());
        // Zero fill the remaining limbs, if needed.
        zero_upper_limbs(asize);
    }
    static_int &operator=(const static_int &other)
    {
        _mp_size = other._mp_size;
        if (SSize <= opt_size) {
            // In this case, we know other's upper limbs are properly zeroed out.
            // NOTE: self assignment of std::array should be fine.
            m_limbs = other.m_limbs;
        } else {
            // Otherwise, we must avoid reading from uninited limbs.
            // Copy over the limbs. There's potential overlap here.
            const auto asize = other.abs_size();
            copy_limbs(other.m_limbs.data(), other.m_limbs.data() + asize, m_limbs.data());
            // Zero the upper limbs, if necessary.
            zero_upper_limbs(static_cast<std::size_t>(asize));
        }
        return *this;
    }
    static_int &operator=(static_int &&other) noexcept
    {
        // Just forward to the copy assignment.
        return operator=(other);
    }
    bool dtor_checks() const
    {
        // LCOV_EXCL_START
        const auto asize = abs_size();
        // Check the value of the alloc member.
        if (_mp_alloc != s_alloc) {
            return false;
        }
        // Check the asize is not too large.
        if (asize > s_size) {
            return false;
        }
        // Check that all limbs which do not participate in the value are zero, iff the SSize is small enough.
        // For small SSize, we might be using optimisations that require unused limbs to be zero.
        if (SSize <= opt_size) {
            for (auto i = static_cast<std::size_t>(asize); i < SSize; ++i) {
                if (m_limbs[i]) {
                    return false;
                }
            }
        }
        // Check that the highest limb is not zero.
        if (asize > 0 && (m_limbs[static_cast<std::size_t>(asize - 1)] & GMP_NUMB_MASK) == 0u) {
            return false;
        }
        return true;
        // LCOV_EXCL_STOP
    }
    ~static_int()
    {
        assert(dtor_checks());
    }
    // Size in limbs (absolute value of the _mp_size member).
    mpz_size_t abs_size() const
    {
        return _mp_size >= 0 ? _mp_size : -_mp_size;
    }
    // NOTE: the retval here can be used only in read-only mode, otherwise
    // we will have UB due to the const_cast use.
    mpz_struct_t get_mpz_view() const
    {
        return {_mp_alloc, _mp_size, const_cast<::mp_limb_t *>(m_limbs.data())};
    }
    mpz_alloc_t _mp_alloc = s_alloc;
    mpz_size_t _mp_size;
    limbs_type m_limbs;
};

// {static_int,mpz} union.
template <std::size_t SSize>
union integer_union {
    using s_storage = static_int<SSize>;
    using d_storage = mpz_struct_t;
    // Def ctor, will init to static.
    integer_union() : m_st() {}
    // Copy constructor, does a deep copy maintaining the storage class of other.
    integer_union(const integer_union &other)
    {
        if (other.is_static()) {
            ::new (static_cast<void *>(&m_st)) s_storage(other.g_st());
        } else {
            ::new (static_cast<void *>(&m_dy)) d_storage;
            mpz_init_set_nlimbs(m_dy, other.g_dy());
            assert(m_dy._mp_alloc >= 0);
        }
    }
    // Move constructor. Will downgrade other to a static zero integer if other is dynamic.
    integer_union(integer_union &&other) noexcept
    {
        if (other.is_static()) {
            // Activate the static member with a copy.
            ::new (static_cast<void *>(&m_st)) s_storage(other.g_st());
        } else {
            // Activate dynamic member and shallow copy it from other.
            ::new (static_cast<void *>(&m_dy)) d_storage(other.g_dy());
            // Downgrade the other to an empty static.
            other.g_dy().~d_storage();
            ::new (static_cast<void *>(&other.m_st)) s_storage();
        }
    }
    // Special casing for bool.
    void dispatch_generic_ctor(bool b)
    {
        // Construct the static. No need for masking in the only limb.
        ::new (static_cast<void *>(&m_st)) s_storage{static_cast<mpz_size_t>(b), static_cast<::mp_limb_t>(b)};
    }
    // Construction from unsigned ints. The Neg flag will negate the integer after construction, it is for use in
    // the constructor from signed ints.
    template <typename T, bool Neg = false,
              enable_if_t<conjunction<std::is_integral<T>, std::is_unsigned<T>>::value, int> = 0>
    void dispatch_generic_ctor(T n)
    {
        if (n <= GMP_NUMB_MAX) {
            // Special codepath if n fits directly in a single limb.
            // No need for the mask as we are sure that n <= GMP_NUMB_MAX.
            ::new (static_cast<void *>(&m_st)) s_storage{Neg ? -(n != 0u) : (n != 0u), static_cast<::mp_limb_t>(n)};
            return;
        }
        // Convert n into an array of limbs.
        limb_array_t<T> tmp;
        const auto size = uint_to_limb_array(tmp, n);
        construct_from_limb_array<false>(tmp.data(), size);
        // Negate if requested.
        if (Neg) {
            neg();
        }
    }
    // Construction from signed ints.
    template <typename T, enable_if_t<conjunction<std::is_integral<T>, std::is_signed<T>>::value, int> = 0>
    void dispatch_generic_ctor(T n)
    {
        if (n >= T(0)) {
            // Positive value, just cast to unsigned.
            dispatch_generic_ctor(static_cast<make_unsigned_t<T>>(n));
        } else {
            // Negative value, use its abs.
            dispatch_generic_ctor<make_unsigned_t<T>, true>(nint_abs(n));
        }
    }
    // Construction from float/double.
    template <typename T, enable_if_t<disjunction<std::is_same<T, float>, std::is_same<T, double>>::value, int> = 0>
    void dispatch_generic_ctor(T x)
    {
        if (mppp_unlikely(!std::isfinite(x))) {
            throw std::domain_error("Cannot construct an integer from the non-finite floating-point value "
                                    + std::to_string(x));
        }
        MPPP_MAYBE_TLS mpz_raii tmp;
        ::mpz_set_d(&tmp.m_mpz, static_cast<double>(x));
        dispatch_mpz_ctor(&tmp.m_mpz);
    }
#if defined(MPPP_WITH_MPFR)
    // Construction from long double, requires MPFR.
    void dispatch_generic_ctor(long double x)
    {
        if (mppp_unlikely(!std::isfinite(x))) {
            throw std::domain_error("Cannot construct an integer from the non-finite floating-point value "
                                    + std::to_string(x));
        }
        // NOTE: static checks for overflows and for the precision value are done in mpfr.hpp.
        constexpr int d2 = std::numeric_limits<long double>::max_digits10 * 4;
        MPPP_MAYBE_TLS mpfr_raii mpfr(static_cast<::mpfr_prec_t>(d2));
        MPPP_MAYBE_TLS mpz_raii tmp;
        ::mpfr_set_ld(&mpfr.m_mpfr, x, MPFR_RNDN);
        ::mpfr_get_z(&tmp.m_mpz, &mpfr.m_mpfr, MPFR_RNDZ);
        dispatch_mpz_ctor(&tmp.m_mpz);
    }
#endif
    // The generic constructor.
    template <typename T>
    explicit integer_union(const T &x)
    {
        dispatch_generic_ctor(x);
    }
    // Implementation of the constructor from string. Abstracted into separate function because it is re-used.
    void dispatch_c_string_ctor(const char *s, int base)
    {
        if (mppp_unlikely(base != 0 && (base < 2 || base > 62))) {
            throw std::invalid_argument(
                "In the constructor of integer from string, a base of " + std::to_string(base)
                + " was specified, but the only valid values are 0 and any value in the [2,62] range");
        }
        MPPP_MAYBE_TLS mpz_raii mpz;
        if (mppp_unlikely(::mpz_set_str(&mpz.m_mpz, s, base))) {
            if (base) {
                throw std::invalid_argument(std::string("The string '") + s + "' is not a valid integer in base "
                                            + std::to_string(base));
            } else {
                throw std::invalid_argument(std::string("The string '") + s
                                            + "' is not a valid integer in any supported base");
            }
        }
        dispatch_mpz_ctor(&mpz.m_mpz);
    }
    // Constructor from C string and base.
    explicit integer_union(const char *s, int base)
    {
        dispatch_c_string_ctor(s, base);
    }
    // Constructor from string range and base.
    explicit integer_union(const char *begin, const char *end, int base)
    {
        // Copy the range into a local buffer.
        MPPP_MAYBE_TLS std::vector<char> buffer;
        buffer.assign(begin, end);
        buffer.emplace_back('\0');
        dispatch_c_string_ctor(buffer.data(), base);
    }
    // Constructor from mpz_t. Abstracted into separate function because it is re-used.
    void dispatch_mpz_ctor(const ::mpz_t n)
    {
        const auto asize = get_mpz_size(n);
        if (asize > SSize) {
            // Too big, need to use dynamic.
            ::new (static_cast<void *>(&m_dy)) d_storage;
            mpz_init_set_nlimbs(m_dy, *n);
        } else {
            ::new (static_cast<void *>(&m_st)) s_storage{n->_mp_size, n->_mp_d, asize};
        }
    }
    explicit integer_union(const ::mpz_t n)
    {
        dispatch_mpz_ctor(n);
    }
#if !defined(_MSC_VER)
    // Move ctor from mpz_t.
    explicit integer_union(::mpz_t &&n)
    {
        const auto asize = get_mpz_size(n);
        if (asize > SSize) {
            // Too big, make shallow copy into dynamic. this will now
            // own the resources of n.
            ::new (static_cast<void *>(&m_dy)) d_storage(*n);
        } else {
            // Fits into small.
            ::new (static_cast<void *>(&m_st)) s_storage{n->_mp_size, n->_mp_d, asize};
            // Clear n: its resources have been copied into this, and we must
            // ensure uniform behaviour with the case in which we shallow-copied it
            // into dynamic storage.
            mpz_clear_wrap(*n);
        }
    }
#endif
    // Implementation of the ctor from an array of limbs. CheckArray establishes
    // if p is checked for sanity.
    template <bool CheckArray>
    void construct_from_limb_array(const ::mp_limb_t *p, std::size_t size)
    {
        if (CheckArray) {
            // If size is not zero, then the most significant limb must contain something.
            if (mppp_unlikely(size && !p[size - 1u])) {
                throw std::invalid_argument(
                    "When initialising an integer from an array of limbs, the last element of the "
                    "limbs array must be nonzero");
            }
            // NOTE: no builds in the CI have nail bits, cannot test this failure.
            // LCOV_EXCL_START
            // All elements of p must be <= GMP_NUMB_MAX.
            if (mppp_unlikely(std::any_of(p, p + size, [](::mp_limb_t l) { return l > GMP_NUMB_MAX; }))) {
                throw std::invalid_argument("When initialising an integer from an array of limbs, every element of the "
                                            "limbs array must not be greater than GMP_NUMB_MAX");
            }
            // LCOV_EXCL_STOP
        } else {
            assert(!size || p[size - 1u]);
            assert(std::all_of(p, p + size, [](::mp_limb_t l) { return l <= GMP_NUMB_MAX; }));
        }
        if (size <= SSize) {
            // Fits into small. This constructor will take care
            // of zeroing out the top limbs as well.
            ::new (static_cast<void *>(&m_st)) s_storage{static_cast<mpz_size_t>(size), p, size};
        } else {
            // Convert size to mpz_size_t before anything else, for exception safety.
            const auto s = safe_cast<mpz_size_t>(size);
            // Init the dynamic storage struct.
            ::new (static_cast<void *>(&m_dy)) d_storage;
            // Init to zero, with size precallocated limbs.
            // NOTE: currently this does not throw, it will just abort() in case of overflow,
            // allocation errors, etc. If this ever becomes throwing, we probably need to move
            // the init of d_storage below this line, so that if an exception is thrown we have
            // not constructed the union member yet.
            mpz_init_nlimbs(m_dy, size);
            // Copy the input limbs.
            // NOTE: here we are constructing a *new* object, thus I don't think it's possible that p
            // overlaps with m_dy._mp_d (unless some UBish stuff is being attempted).
            copy_limbs_no(p, p + size, m_dy._mp_d);
            // Assign the size.
            m_dy._mp_size = s;
        }
    }
    // Constructor from array of limbs.
    explicit integer_union(const ::mp_limb_t *p, std::size_t size)
    {
        construct_from_limb_array<true>(p, size);
    }
    // Constructor from number of bits.
    explicit integer_union(const integer_nbits_init &, ::mp_bitcnt_t nbits)
    {
        const auto nlimbs = safe_cast<std::size_t>(nbits_to_nlimbs(nbits));
        if (nlimbs <= SSize) {
            // Static storage is enough for the requested number of bits. Def init.
            ::new (static_cast<void *>(&m_st)) s_storage();
        } else {
            // Init the dynamic storage struct.
            ::new (static_cast<void *>(&m_dy)) d_storage;
            // Init to zero with the desired number of bits.
            mpz_init_nbits(m_dy, nbits, nlimbs);
        }
    }
    // Copy assignment operator, performs a deep copy maintaining the storage class.
    integer_union &operator=(const integer_union &other)
    {
        const bool s1 = is_static(), s2 = other.is_static();
        if (s1 && s2) {
            // Self assignment is fine, handled in the static.
            g_st() = other.g_st();
        } else if (s1 && !s2) {
            // Destroy static.
            g_st().~s_storage();
            // Construct the dynamic struct.
            ::new (static_cast<void *>(&m_dy)) d_storage;
            // Init + assign the mpz.
            mpz_init_set_nlimbs(m_dy, other.g_dy());
            assert(m_dy._mp_alloc >= 0);
        } else if (!s1 && s2) {
            // Destroy the dynamic this.
            destroy_dynamic();
            // Init-copy the static from other.
            ::new (static_cast<void *>(&m_st)) s_storage(other.g_st());
        } else {
            // Self assignment is fine, mpz_set() can have aliasing arguments.
            ::mpz_set(&g_dy(), &other.g_dy());
        }
        return *this;
    }
    // Move assignment, same as above plus possibly steals resources. If this is static
    // and other is dynamic, other is downgraded to a zero static.
    integer_union &operator=(integer_union &&other) noexcept
    {
        const bool s1 = is_static(), s2 = other.is_static();
        if (s1 && s2) {
            // Self assignment is fine, handled in the static.
            g_st() = other.g_st();
        } else if (s1 && !s2) {
            // Destroy static.
            g_st().~s_storage();
            // Construct the dynamic struct, shallow-copying from other.
            ::new (static_cast<void *>(&m_dy)) d_storage(other.g_dy());
            // Downgrade the other to an empty static.
            other.g_dy().~d_storage();
            ::new (static_cast<void *>(&other.m_st)) s_storage();
        } else if (!s1 && s2) {
            // Same as copy assignment: destroy and copy-construct.
            destroy_dynamic();
            ::new (static_cast<void *>(&m_st)) s_storage(other.g_st());
        } else {
            // Swap with other. Self-assignment is fine, mpz_swap() can have
            // aliasing arguments.
            ::mpz_swap(&g_dy(), &other.g_dy());
        }
        return *this;
    }
    ~integer_union()
    {
        if (is_static()) {
            g_st().~s_storage();
        } else {
            destroy_dynamic();
        }
    }
    void destroy_dynamic()
    {
        assert(!is_static());
        assert(g_dy()._mp_alloc >= 0);
        assert(g_dy()._mp_d != nullptr);
        mpz_clear_wrap(g_dy());
        g_dy().~d_storage();
    }
    // Check storage type.
    bool is_static() const
    {
        return m_st._mp_alloc == s_storage::s_alloc;
    }
    bool is_dynamic() const
    {
        return m_st._mp_alloc != s_storage::s_alloc;
    }
    // Getters for st and dy.
    const s_storage &g_st() const
    {
        assert(is_static());
        return m_st;
    }
    s_storage &g_st()
    {
        assert(is_static());
        return m_st;
    }
    const d_storage &g_dy() const
    {
        assert(is_dynamic());
        return m_dy;
    }
    d_storage &g_dy()
    {
        assert(is_dynamic());
        return m_dy;
    }
    // Promotion from static to dynamic. If nlimbs != 0u, allocate nlimbs limbs, otherwise
    // allocate exactly the nlimbs necessary to represent this.
    void promote(std::size_t nlimbs = 0u)
    {
        assert(is_static());
        mpz_struct_t tmp_mpz;
        // Get a static_view.
        const auto v = g_st().get_mpz_view();
        if (nlimbs == 0u) {
            // If nlimbs is zero, we will allocate exactly the needed
            // number of limbs to represent this.
            mpz_init_set_nlimbs(tmp_mpz, v);
        } else {
            // Otherwise, we preallocate nlimbs and then set tmp_mpz
            // to the value of this.
            mpz_init_nlimbs(tmp_mpz, nlimbs);
            ::mpz_set(&tmp_mpz, &v);
        }
        // Destroy static.
        g_st().~s_storage();
        // Construct the dynamic struct.
        ::new (static_cast<void *>(&m_dy)) d_storage;
        m_dy = tmp_mpz;
    }
    // Demotion from dynamic to static.
    bool demote()
    {
        assert(is_dynamic());
        const auto dyn_size = get_mpz_size(&g_dy());
        // If the dynamic size is greater than the static size, we cannot demote.
        if (dyn_size > SSize) {
            return false;
        }
        // Copy over the limbs to temporary storage.
        std::array<::mp_limb_t, SSize> tmp;
        copy_limbs_no(g_dy()._mp_d, g_dy()._mp_d + dyn_size, tmp.data());
        const auto signed_size = g_dy()._mp_size;
        // Destroy the dynamic storage.
        destroy_dynamic();
        // Init the static storage with the saved data. The unused limbs will be zeroed
        // by the invoked static_int ctor.
        ::new (static_cast<void *>(&m_st)) s_storage{signed_size, tmp.data(), dyn_size};
        return true;
    }
    // Negation.
    void neg()
    {
        if (is_static()) {
            g_st()._mp_size = -g_st()._mp_size;
        } else {
            ::mpz_neg(&g_dy(), &g_dy());
        }
    }
    // NOTE: keep these public as we need them below.
    s_storage m_st;
    d_storage m_dy;
};
}

// Fwd declaration.
template <std::size_t SSize>
integer<SSize> &sqrt(integer<SSize> &, const integer<SSize> &);

// NOTE: a few misc future directions:
// - re-visit at one point the issue of the estimators when we need to promote from static to dynamic
//   in arithmetic ops. Currently they are not 100% optimal since they rely on the information coming out
//   of the static implementation rather than computing the estimated size of rop themselves, for performance
//   reasons (see comments);
// - maybe the lshift/rshift optimisation for 2 limbs could use dlimb types if available?
// - it seems like it might be possible to re-implement a bare-bone mpz api on top of the mpn primitives,
//   with the goal of providing some form of error recovery in case of memory errors (e.g., throw instead
//   of aborting). This is probably not an immediate concern though.
// - pow() can probably benefit for some specialised static implementation, especially in conjunction with
//   mpn_sqr().
// - gcd() can be improved (see notes).
// - functions still to be de-branched: all the mpn implementations, if worth it.
//   Probably better to wait for benchmarks before moving.
// - performance improvements for arithmetic with C++ integrals? (e.g., use add_ui() and similar rather than cting
//   temporary).

// NOTE: bits to keep in mind:
// - the use of GMP_NUMB_MASK we make is not necessary currently, because the GMP API at the present time
//   always expects and returns limbs with the nail bits set to zero (see the docs). So, in essence, we would
//   need to take care of masking only in our specialised implementations of basic primitives (e.g., bit shifting).
//   However, it is also mentioned in the GMP docs that in the future it *may* be possible that limbs with nonzero
//   nail bits are allowed, and that's why we always mask when operating on the limbs. Removing the excessive masking
//   is not too hard to do, see this commit for instance:
//   30c23c8984d2955d19c35af84e7845dba88d94c0
//   If in the future we want to remove the extra masking, we can take this commit as a starting point.
// - regarding the zeroing of the upper limbs in static_int. The idea here is that, to implement optimised basic
//   primitives for small static sizes, it is convenient to rely on the fact that unused limbs are zeroed out.
//   This has a series of consequences:
//   - whenever we write into the static int, we must take care of zeroing out the upper limbs
//     that are unused in the representation of the current value. This holds both when using the mpn_ functions
//     and when implementing our own specialised primitives;
//   - if the static size is small, we can copy/assign limb arrays around without caring for the effective size, as
//     all limbs are always initialised to some value. With large static size, we cannot do that as the upper
//     limbs are not necessarily inited;
//   - if the static size is small, we can just peek into the limbs without caring for the real size, this saves
//     branching (see the odd_p() implementation for instance).

/// Multiprecision integer class.
/**
 * \rststar
 * This class represents arbitrary-precision signed integers. It acts as a wrapper around the GMP ``mpz_t`` type, with
 * a small value optimisation: integers whose size is up to ``SSize`` limbs are stored directly in the storage
 * occupied by the :cpp:class:`~mppp::integer` object, without resorting to dynamic memory allocation. The value of
 * ``SSize`` must be at least 1 and less than an implementation-defined upper limit. On most modern architectures,
 * a limb contains either 32 or 64 bits of data. Thus, for instance, is ``SSize`` is set to 2 on a 64-bit system,
 * the small value optimisation will be employed for all integral values less than :math:`2^{64 \times 2} = 2^{128}`.
 *
 * When the value of an :cpp:class:`~mppp::integer` is stored directly within the object, the *storage type* of the
 * integer is said to be *static*. When the limb size of the integer exceeds the maximum value ``SSize``, the storage
 * type becomes *dynamic*. The transition from static to dynamic storage happens transparently whenever the integer
 * value becomes large enough. The demotion from dynamic to static storage usually needs to be requested explicitly.
 * For values of ``SSize`` of 1 and 2, optimised implementations of basic arithmetic operations are employed,
 * if supported by the target architecture and if the storage type is static. For larger values of ``SSize``,
 * the ``mpn_`` low-level functions of the GMP API are used if the storage type is static. If the storage type is
 * dynamic, the usual ``mpz_`` functions from the GMP API are used.
 *
 * This class has the look and feel of a C++ builtin type: it can interact with most of C++'s integral and
 * floating-point primitive types (see the :cpp:concept:`~mppp::CppInteroperable` concept for the full list),
 * and it provides overloaded :ref:`operators <integer_operators>`. Differently from the builtin types,
 * however, this class does not allow any implicit conversion to/from other types (apart from ``bool``): construction
 * from and conversion to primitive types must always be requested explicitly. As a side effect, syntax such as
 *
 * .. code-block:: c++
 *
 *    integer<1> n = 5;
 *    int m = n;
 *
 * will not work, and direct initialization should be used instead:
 *
 * .. code-block:: c++
 *
 *    integer<1> n{5};
 *    int m{n};
 *
 * Most of the functionality is exposed via plain :ref:`functions <integer_functions>`, with the
 * general convention that the functions are named after the corresponding GMP functions minus the leading ``mpz_``
 * prefix. For instance, the GMP call
 *
 * .. code-block:: c++
 *
 *    mpz_add(rop,a,b);
 *
 * that writes the result of ``a + b`` into ``rop`` becomes simply
 *
 * .. code-block:: c++
 *
 *    add(rop,a,b);
 *
 * where the ``add()`` function is resolved via argument-dependent lookup. Function calls with overlapping arguments
 * are allowed, unless noted otherwise.
 *
 * Multiple overloads of the same functionality are often available.
 * Binary functions in GMP are usually implemented via three-arguments functions, in which the first
 * argument is a reference to the return value. The exponentiation function ``mpz_pow_ui()``, for instance,
 * takes three arguments: the return value, the base and the exponent. There are two overloads of the corresponding
 * :ref:`exponentiation <integer_exponentiation>` function for :cpp:class:`~mppp::integer`:
 *
 * * a ternary overload semantically equivalent to ``mpz_pow_ui()``,
 * * a binary overload taking as inputs the base and the exponent, and returning the result
 *   of the exponentiation.
 *
 * This allows to avoid having to set up a return value for one-off invocations of ``pow_ui()`` (the binary overload
 * will do it for you). For example:
 *
 * .. code-block:: c++
 *
 *    integer<1> r1, r2, n{3};
 *    pow_ui(r1,n,2);   // Ternary pow_ui(): computes n**2 and stores
 *                      // the result in r1.
 *    r2 = pow_ui(n,2); // Binary pow_ui(): returns n**2, which is then
 *                      // assigned to r2.
 *
 * In case of unary functions, there are often three overloads available:
 *
 * * a binary overload taking as first parameter a reference to the return value (GMP style),
 * * a unary overload returning the result of the operation,
 * * a nullary member function that modifies the calling object in-place.
 *
 * For instance, here are three possible ways of computing the absolute value:
 *
 * .. code-block:: c++
 *
 *    integer<1> r1, r2, n{-5};
 *    abs(r1,n);   // Binary abs(): computes and stores the absolute value
 *                 // of n into r1.
 *    r2 = abs(n); // Unary abs(): returns the absolute value of n, which is
 *                 // then assigned to r2.
 *    n.abs();     // Member function abs(): replaces the value of n with its
 *                 // absolute value.
 *
 * Note that at this time only a small subset of the GMP API has been wrapped by :cpp:class:`~mppp::integer`.
 *
 * Various :ref:`overloaded operators <integer_operators>` are provided.
 * For the common arithmetic operations (``+``, ``-``, ``*`` and ``/``), the type promotion
 * rules are a natural extension of the corresponding rules for native C++ types: if the other argument
 * is a C++ integral, the result will be of type :cpp:class:`~mppp::integer`, if the other argument is a C++
 * floating-point the result will be of the same floating-point type. For example:
 *
 * .. code-block:: c++
 *
 *    integer<1> n1{1}, n2{2};
 *    auto res1 = n1 + n2; // res1 is an integer
 *    auto res2 = n1 * 2; // res2 is an integer
 *    auto res3 = 2 - n2; // res3 is an integer
 *    auto res4 = n1 / 2.f; // res4 is a float
 *    auto res5 = 12. / n1; // res5 is a double
 *
 * The modulo operator ``%`` accepts only :cpp:class:`~mppp::integer` and :cpp:concept:`~mppp::CppInteroperable`
 * integral types as arguments,
 * and it always returns :cpp:class:`~mppp::integer` as result. The bit shifting operators ``<<`` and ``>>`` accept
 * only :cpp:concept:`~mppp::CppInteroperable` integral types as shift arguments, and they always return
 * :cpp:class:`~mppp::integer` as result.
 *
 * The relational operators, ``==``, ``!=``, ``<``, ``>``, ``<=`` and ``>=`` will promote the arguments to a common type
 * before comparing them. The promotion rules are the same as in the arithmetic operators (that is, both arguments are
 * promoted to :cpp:class:`~mppp::integer` if they are both integral types, otherwise they are promoted to the type
 * of the floating-point argument).
 *
 * Several facilities for interfacing with the GMP library are provided. Specifically, :cpp:class:`~mppp::integer`
 * features:
 *
 * * a constructor and an assignment operator from the GMP integer type ``mpz_t``,
 * * a :cpp:func:`~mppp::integer::get_mpz_t()` method that promotes ``this`` to dynamic
 *   storage and returns a pointer to the internal ``mpz_t`` instance,
 * * an ``mpz_view`` class, an instance of which can be requested via the :cpp:func:`~mppp::integer::get_mpz_view()`
 *   method, which allows to use :cpp:class:`~mppp::integer` in the GMP API as a drop-in replacement for
 *   ``const mpz_t`` function arguments.
 *
 * The ``mpz_view`` class represent a read-only view of an integer object which is implicitly convertible to the type
 * ``const mpz_t`` and which is thus usable as an argument to GMP functions. For example:
 *
 * .. code-block:: c++
 *
 *    mpz_t m;
 *    mpz_init_set_si(m,1); // Create an mpz_t with the value 1.
 *    integer<1> n{1}; // Initialize an integer with the value 1.
 *    mpz_add(m,m,n.get_mpz_view()); // Compute the result of n + m and store
 *                                   // it in m using the GMP API.
 *
 * See the documentation of :cpp:func:`~mppp::integer::get_mpz_view()` for more details about the ``mpz_view`` class.
 * Via the GMP interfacing facilities, it is thus possible to use directly the GMP C API with
 * :cpp:class:`~mppp::integer` objects whenever necessary (e.g., if a GMP function has not been wrapped yet by mp++).
 * \endrststar
 */
template <std::size_t SSize>
class integer
{
    // Typedefs for ease of use.
    using s_storage = static_int<SSize>;
    using d_storage = mpz_struct_t;
    // The underlying static int.
    using s_int = s_storage;
    // mpz view class.
    // NOTE: this class looks more complicated than it seemingly should be - it looks like
    // it should be enough to shallow-copy around an mpz_struct_t with the limbs pointing
    // either to a static integer or a dynamic one. This option, however, has a problem:
    // in case of a dynamic integer, one can get 2 different mpz_struct_t instances, one
    // via m_int.g_dy(), the other via the view class, which internally point to the same
    // limbs vector. Having 2 *distinct* mpz_t point to the same limbs vector is not
    // something which is supported by the GMP API, at least when one mpz_t is being written into.
    // This happens for instance when using arithmetic functions
    // in which the return object is the same as one of the operands (GMP supports aliasing
    // if multiple mpz_t are the same object, but in this case they are distinct objects.)
    //
    // In the current implementation, mixing dynamic views with mpz_t objects in the GMP
    // API is fine, as dynamic views point to unique mpz_t objects within the integers.
    // We still however have potential for aliasing when using the static views: these
    // do not point to "real" mpz_t objects, they are mpz_t objects internally pointing
    // to the limbs of static integers. So, for instance, in an add() operation with
    // rop dynamic, and op1 and op2 statics and the same object, we create two separate
    // static views pointing to the same limbs internally, and feed them to the GMP API.
    //
    // This seems to work however: the data in the static views is strictly read-only and
    // it cannot be modified by a modification to a rop, as this needs to be a real mpz_t
    // in order to be used in the GMP API (views are convertible to const mpz_t only,
    // not mutable mpz_t). That is, static views and rops can only point to distinct
    // limbs vectors.
    //
    // The bottom line is that, in practice, the GMP API does not seem to be bothered by the fact
    // that const arguments might overlap behind its back. If this ever becomes a problem,
    // we can consider a "true" static view which does not simply point to an existing
    // static integer but actually copies it as a data member.
    struct mpz_view {
        explicit mpz_view(const integer &n)
            // NOTE: explicitly initialize mpz_struct_t() in order to avoid reading from
            // uninited memory in the move constructor, in case of a dynamic view.
            : m_static_view(n.is_static() ? n.m_int.g_st().get_mpz_view() : mpz_struct_t()),
              m_ptr(n.is_static() ? &m_static_view : &(n.m_int.g_dy()))
        {
        }
        mpz_view(const mpz_view &) = delete;
        mpz_view(mpz_view &&other)
            : m_static_view(other.m_static_view),
              // NOTE: we need to re-init ptr here if other is a static view, because in that case
              // other.m_ptr will be pointing to an mpz_struct_t in other and we want it to point to
              // the struct in this now.
              m_ptr((other.m_ptr == &other.m_static_view) ? &m_static_view : other.m_ptr)
        {
        }
        mpz_view &operator=(const mpz_view &) = delete;
        mpz_view &operator=(mpz_view &&) = delete;
        operator const mpz_struct_t *() const
        {
            return get();
        }
        const mpz_struct_t *get() const
        {
            return m_ptr;
        }
        mpz_struct_t m_static_view;
        const mpz_struct_t *m_ptr;
    };
    // Make friends with rational.
    template <std::size_t>
    friend class rational;

public:
    /// Alias for the template parameter \p SSize.
    static constexpr std::size_t ssize = SSize;
    /// Default constructor.
    /**
     * The default constructor initialises an integer with static storage type and value 0.
     */
    integer() = default;
    /// Copy constructor.
    /**
     * The copy constructor deep-copies \p other into \p this, copying the original storage type as well.
     *
     * @param other the object that will be copied into \p this.
     */
    integer(const integer &other) = default;
    /// Move constructor.
    /**
     * The move constructor will leave \p other in an unspecified but valid state. The storage type
     * of \p this will be the same as <tt>other</tt>'s.
     *
     * @param other the object that will be moved into \p this.
     */
    integer(integer &&other) = default;
    /// Constructor from an array of limbs.
    /**
     * \rststar
     * This constructor will initialise ``this`` with the contents of the array
     * sized ``size`` starting at ``p``. The array is expected to contain
     * the limbs of the desired value for ``this``, ordered from the least significant
     * to the most significant.
     *
     * For instance, the following code:
     *
     * .. code-block:: c++
     *
     *    ::mp_limb_t arr[] = {5,6,7};
     *    integer<1> n{arr, 3};
     *
     * will initialise ``n`` to the value :math:`5 + 6 \times 2^{N} + 7 \times 2^{2N}`,
     * where :math:`N` is the compile-time GMP constant ``GMP_NUMB_BITS`` representing the number of
     * value bits in a limb (typically 64 or 32, depending on the platform).
     *
     * This constructor always initialises ``this`` to a non-negative value,
     * and it requires the most significant limb of ``p`` to be nonzero. It also requires
     * every member of the input array not to be greater than the ``GMP_NUMB_MAX`` GMP constant.
     * If ``size`` is zero, ``this`` will be initialised to zero.
     *
     * .. seealso::
     *    https://gmplib.org/manual/Low_002dlevel-Functions.html#Low_002dlevel-Functions
     *
     * \endrststar
     *
     * @param p a pointer to the beginning of the limbs array.
     * @param size the size of the limbs array.
     *
     * @throws std::invalid_argument if the last element of the ``p`` array is zero, or if at least
     * one element of the ``p`` array is greater than ``GMP_NUMB_MAX``.
     * @throws std::overflow_error if ``size`` is larger than an implementation-defined limit.
     */
    explicit integer(const ::mp_limb_t *p, std::size_t size) : m_int(p, size) {}
    /// Constructor from number of bits.
    /**
     * \rststar
     * This constructor will initialise ``this`` to zero, allocating enough memory
     * to represent a value with a magnitude of ``nbits`` binary digits. The storage type will be static if ``nbits``
     * is small enough, dynamic otherwise.
     *
     * The first parameter of this constructor, of type :cpp:class:`~mppp::integer_nbits_init`,
     * is unused, and necessary only to disambiguate this constructor from the generic constructor.
     *
     * For instance, the code
     *
     * .. code-block:: c++
     *
     *    integer n{integer_nbits_init{}, 64};
     *
     * will initialise an integer ``n`` with value zero and enough storage for a 64-bit value.
     * \endrststar
     *
     * @param nbits the number of bits of storage that will be allocated.
     *
     * @throws std::overflow_error if ``nbits`` is larger than an implementation-defined limit.
     */
    explicit integer(integer_nbits_init, ::mp_bitcnt_t nbits) : m_int(integer_nbits_init{}, nbits) {}
/// Generic constructor.
/**
 * This constructor will initialize an integer with the value of \p x. The initialization is always
 * successful if \p x is an integral value (construction from \p bool yields 1 for \p true, 0 for \p false).
 * If \p x is a floating-point value, the construction will fail if \p x is not finite. Construction from a
 * floating-point type yields the truncated counterpart of the input value.
 *
 * @param x value that will be used to initialize \p this.
 *
 * @throws std::domain_error if \p x is a non-finite floating-point value.
 */
#if defined(MPPP_HAVE_CONCEPTS)
    explicit integer(const CppInteroperable &x)
#else
    template <typename T, cpp_interoperable_enabler<T> = 0>
    explicit integer(const T &x)
#endif
        : m_int(x)
    {
    }

private:
    // A tag to call private ctors.
    struct ptag {
    };
    explicit integer(const ptag &, const char *s, int base) : m_int(s, base) {}
    explicit integer(const ptag &, const std::string &s, int base) : integer(s.c_str(), base) {}
#if MPPP_CPLUSPLUS >= 201703L
    explicit integer(const ptag &, const std::string_view &s, int base) : integer(s.data(), s.data() + s.size(), base)
    {
    }
#endif
public:
    /// Constructor from string.
    /**
     * \rststar
     * This constructor will initialize ``this`` from the :cpp:concept:`~mppp::StringType` ``s``, which must represent
     * an integer value in base ``base``. The expected format is the same as specified by the ``mpz_set_str()``
     * GMP function. ``base`` may vary from 2 to 62, or be zero. In the latter case, the base is inferred
     * from the leading characters of the string.
     * \endrststar
     *
     * @param s the input string.
     * @param base the base used in the string representation.
     *
     * @throws std::invalid_argument if the \p base parameter is invalid or if \p s is not a valid string representation
     * of an integer in the specified base.
     * @throws unspecified any exception thrown by memory errors in standard containers.
     *
     * \rststar
     * .. seealso::
     *
     *    https://gmplib.org/manual/Assigning-Integers.html
     * \endrststar
     */
#if defined(MPPP_HAVE_CONCEPTS)
    explicit integer(const StringType &s,
#else
    template <typename T, string_type_enabler<T> = 0>
    explicit integer(const T &s,
#endif
                     int base = 10)
        : integer(ptag{}, s, base)
    {
    }
    /// Constructor from range of characters.
    /**
     * This constructor will initialise \p this from the content of the input half-open range,
     * which is interpreted as the string representation of an integer in base \p base.
     *
     * Internally, the constructor will copy the content of the range to a local buffer, add a
     * string terminator, and invoke the constructor from string.
     *
     * @param begin the begin of the input range.
     * @param end the end of the input range.
     * @param base the base used in the string representation.
     *
     * @throws unspecified any exception thrown by the constructor from string, or by memory
     * allocation errors in standard containers.
     */
    explicit integer(const char *begin, const char *end, int base = 10) : m_int(begin, end, base) {}
    /// Copy constructor from \p mpz_t.
    /**
     * This constructor will initialize \p this with the value of the GMP integer \p n. The storage type of \p this
     * will be static if \p n fits in the static storage, otherwise it will be dynamic.
     *
     * \rststar
     * .. warning::
     *
     *    It is the user's responsibility to ensure that ``n`` has been correctly initialized. Calling this constructor
     *    with an uninitialized ``n`` results in undefined behaviour.
     * \endrststar
     *
     * @param n the input GMP integer.
     */
    explicit integer(const ::mpz_t n) : m_int(n) {}
#if !defined(_MSC_VER)
    /// Move constructor from \p mpz_t.
    /**
     * This constructor will initialize \p this with the value of the GMP integer \p n, transferring the state
     * of \p n into \p this. The storage type of \p this
     * will be static if \p n fits in the static storage, otherwise it will be dynamic.
     *
     * \rststar
     * .. warning::
     *
     *    It is the user's responsibility to ensure that ``n`` has been correctly initialized. Calling this constructor
     *    with an uninitialized ``n`` results in undefined behaviour.
     *
     *    Additionally, the user must ensure that, after construction, ``mpz_clear()`` is never
     *    called on ``n``: the resources previously owned by ``n`` are now owned by ``this``, which
     *    will take care of releasing them when the destructor is called.
     *
     * .. note::
     *
     *    Due to a compiler bug, this constructor is not available on Microsoft Visual Studio.
     * \endrststar
     *
     * @param n the input GMP integer.
     */
    explicit integer(::mpz_t &&n) : m_int(std::move(n)) {}
#endif
    /// Copy assignment operator.
    /**
     * This operator will perform a deep copy of \p other, copying its storage type as well.
     *
     * @param other the assignment argument.
     *
     * @return a reference to \p this.
     */
    integer &operator=(const integer &other) = default;
    /// Move assignment operator.
    /**
     * After the move, \p other will be in an unspecified but valid state, and the storage type of \p this will be
     * <tt>other</tt>'s original storage type.
     *
     * @param other the assignment argument.
     *
     * @return a reference to \p this.
     */
    integer &operator=(integer &&other) = default;

private:
    // Implementation of the assignment from unsigned C++ integral.
    template <typename T, bool Neg = false,
              enable_if_t<conjunction<std::is_integral<T>, std::is_unsigned<T>>::value, int> = 0>
    void dispatch_assignment(T n)
    {
        const auto s = is_static();
        if (n <= GMP_NUMB_MAX) {
            // Optimise the case in which n fits in a single limb.
            const auto size = static_cast<mpz_size_t>(n != 0);
            if (s) {
                // Just write the limb into static storage.
                m_int.g_st()._mp_size = Neg ? -size : size;
                m_int.g_st().m_limbs[0] = static_cast<::mp_limb_t>(n);
                // Zero fill the remaining limbs.
                m_int.g_st().zero_upper_limbs(1);
            } else {
                // Destroy the dynamic structure, re-init an appropriate static.
                m_int.destroy_dynamic();
                // The constructor will take care of zeroing the upper limbs.
                ::new (static_cast<void *>(&m_int.m_st)) s_storage(Neg ? -size : size, static_cast<::mp_limb_t>(n));
            }
            return;
        }
        // Convert n into an array of limbs.
        limb_array_t<T> tmp;
        const auto size = uint_to_limb_array(tmp, n);
        if (s && size <= SSize) {
            // this is static, and n also fits in static. Overwrite the existing value.
            // NOTE: we know size is small, casting is fine.
            m_int.g_st()._mp_size = static_cast<mpz_size_t>(size);
            copy_limbs_no(tmp.data(), tmp.data() + size, m_int.g_st().m_limbs.data());
            // Zero fill the remaining limbs.
            m_int.g_st().zero_upper_limbs(size);
        } else if (!s && size > SSize) {
            // this is dynamic and n requires dynamic storage.
            // Convert the size to mpz_size_t, do it before anything else for exception safety.
            const auto new_mpz_size = safe_cast<mpz_size_t>(size);
            if (m_int.g_dy()._mp_alloc < new_mpz_size) {
                // There's not enough space for the new integer. We'll clear the existing
                // mpz_t (but not destory it), and re-init with the necessary number of limbs.
                mpz_clear_wrap(m_int.g_dy());
                mpz_init_nlimbs(m_int.g_dy(), size);
            }
            // Assign the new size.
            m_int.g_dy()._mp_size = new_mpz_size;
            // Copy over.
            copy_limbs_no(tmp.data(), tmp.data() + size, m_int.g_dy()._mp_d);
        } else if (s && size > SSize) {
            // this is static and n requires dynamic storage.
            const auto new_mpz_size = safe_cast<mpz_size_t>(size);
            // Destroy static.
            m_int.g_st().~s_storage();
            // Init the dynamic struct.
            ::new (static_cast<void *>(&m_int.m_dy)) d_storage;
            // Init to zero, with the necessary amount of allocated limbs.
            // NOTE: need to use m_dy instead of g_dy() here as usual: the alloc
            // tag has not been set yet.
            mpz_init_nlimbs(m_int.m_dy, size);
            // Assign the new size.
            m_int.g_dy()._mp_size = new_mpz_size;
            // Copy over.
            copy_limbs_no(tmp.data(), tmp.data() + size, m_int.g_dy()._mp_d);
        } else {
            // This is dynamic and n fits into static.
            assert(!s && size <= SSize);
            // Destroy the dynamic storage.
            m_int.destroy_dynamic();
            // Init a static with the content from tmp. The constructor
            // will zero the upper limbs.
            ::new (static_cast<void *>(&m_int.m_st)) s_storage{static_cast<mpz_size_t>(size), tmp.data(), size};
        }
        // Negate if requested.
        if (Neg) {
            neg();
        }
    }
    // Assignment from signed integral: take its abs() and negate if necessary, as usual.
    template <typename T, enable_if_t<conjunction<std::is_integral<T>, std::is_signed<T>>::value, int> = 0>
    void dispatch_assignment(T n)
    {
        if (n >= T(0)) {
            // Positive value, just cast to unsigned.
            dispatch_assignment(static_cast<make_unsigned_t<T>>(n));
        } else {
            // Negative value, use its abs.
            dispatch_assignment<make_unsigned_t<T>, true>(nint_abs(n));
        }
    }
    // Special casing for bool.
    void dispatch_assignment(bool n)
    {
        if (is_static()) {
            m_int.g_st()._mp_size = static_cast<mpz_size_t>(n);
            m_int.g_st().m_limbs[0] = static_cast<::mp_limb_t>(n);
            // Zero out the upper limbs.
            m_int.g_st().zero_upper_limbs(1);
        } else {
            m_int.destroy_dynamic();
            // Construct from size and single limb. This will zero the upper limbs.
            ::new (static_cast<void *>(&m_int.m_st)) s_storage{static_cast<mpz_size_t>(n), static_cast<::mp_limb_t>(n)};
        }
    }
    // Assignment from float/double. Uses the mpz_set_d() function.
    template <typename T, enable_if_t<disjunction<std::is_same<T, float>, std::is_same<T, double>>::value, int> = 0>
    void dispatch_assignment(T x)
    {
        if (mppp_unlikely(!std::isfinite(x))) {
            throw std::domain_error("Cannot assign the non-finite floating-point value " + std::to_string(x)
                                    + " to an integer");
        }
        MPPP_MAYBE_TLS mpz_raii tmp;
        ::mpz_set_d(&tmp.m_mpz, static_cast<double>(x));
        *this = &tmp.m_mpz;
    }
#if defined(MPPP_WITH_MPFR)
    // Assignment from long double, requires MPFR.
    void dispatch_assignment(long double x)
    {
        if (mppp_unlikely(!std::isfinite(x))) {
            throw std::domain_error("Cannot assign the non-finite floating-point value " + std::to_string(x)
                                    + " to an integer");
        }
        // NOTE: static checks for overflows and for the precision value are done in mpfr.hpp.
        constexpr int d2 = std::numeric_limits<long double>::max_digits10 * 4;
        MPPP_MAYBE_TLS mpfr_raii mpfr(static_cast<::mpfr_prec_t>(d2));
        MPPP_MAYBE_TLS mpz_raii tmp;
        ::mpfr_set_ld(&mpfr.m_mpfr, x, MPFR_RNDN);
        ::mpfr_get_z(&tmp.m_mpz, &mpfr.m_mpfr, MPFR_RNDZ);
        *this = &tmp.m_mpz;
    }
#endif

public:
/// Generic assignment operator.
/**
 * \rststar
 * This operator will assign ``x`` to ``this``. The storage type of ``this`` after the assignment
 * will depend only on the value of ``x`` (that is, the storage type will be static if the value of ``x``
 * is small enough, dynamic otherwise). Assignment from floating-point types will assign the truncated
 * counterpart of ``x``.
 * \endrststar
 *
 * @param x the assignment argument.
 *
 * @return a reference to \p this.
 *
 * @throws std::domain_error if ``x`` is a non-finite floating-point value.
 */
#if defined(MPPP_HAVE_CONCEPTS)
    integer &operator=(const CppInteroperable &x)
#else
    template <typename T, cpp_interoperable_enabler<T> = 0>
    integer &operator=(const T &x)
#endif
    {
        dispatch_assignment(x);
        return *this;
    }
/// Assignment from string.
/**
 * \rststar
 * The body of this operator is equivalent to:
 *
 * .. code-block:: c++
 *
 *    return *this = integer{s};
 *
 * That is, a temporary integer is constructed from the :cpp:concept:`~mppp::StringType`
 * ``s`` and it is then move-assigned to ``this``.
 * \endrststar
 *
 * @param s the string that will be used for the assignment.
 *
 * @return a reference to \p this.
 *
 * @throws unspecified any exception thrown by the constructor from string.
 */
#if defined(MPPP_HAVE_CONCEPTS)
    integer &operator=(const StringType &s)
#else
    template <typename T, string_type_enabler<T> = 0>
    integer &operator=(const T &s)
#endif
    {
        return *this = integer{s};
    }
    /// Copy assignment from \p mpz_t.
    /**
     * This assignment operator will copy into \p this the value of the GMP integer \p n. The storage type of \p this
     * after the assignment will be static if \p n fits in the static storage, otherwise it will be dynamic.
     *
     * \rststar
     * .. warning::
     *
     *    It is the user's responsibility to ensure that ``n`` has been correctly initialized. Calling this operator
     *    with an uninitialized ``n`` results in undefined behaviour. Also, no aliasing is allowed: the data in ``n``
     *    must be completely distinct from the data in ``this`` (e.g., if ``n`` is an ``mpz_view`` of ``this`` then
     *    it might point to internal data of ``this``, and the behaviour of this operator will thus be undefined).
     * \endrststar
     *
     * @param n the input GMP integer.
     *
     * @return a reference to \p this.
     */
    integer &operator=(const ::mpz_t n)
    {
        const auto asize = get_mpz_size(n);
        const auto s = is_static();
        if (s && asize <= SSize) {
            // this is static, n fits into static. Copy over.
            m_int.g_st()._mp_size = n->_mp_size;
            copy_limbs_no(n->_mp_d, n->_mp_d + asize, m_int.g_st().m_limbs.data());
            // Zero the non-copied limbs, if necessary.
            m_int.g_st().zero_upper_limbs(asize);
        } else if (!s && asize > SSize) {
            // Dynamic to dynamic.
            ::mpz_set(&m_int.m_dy, n);
        } else if (s && asize > SSize) {
            // this is static, n is too big. Promote and assign.
            // Destroy static.
            m_int.g_st().~s_storage();
            // Init dynamic.
            ::new (static_cast<void *>(&m_int.m_dy)) d_storage;
            mpz_init_set_nlimbs(m_int.m_dy, *n);
        } else {
            // This is dynamic and n fits into static.
            assert(!s && asize <= SSize);
            // Destroy the dynamic storage.
            m_int.destroy_dynamic();
            // Init a static with the content from n. This will zero the upper limbs.
            ::new (static_cast<void *>(&m_int.m_st)) s_storage{n->_mp_size, n->_mp_d, asize};
        }
        return *this;
    }
#if !defined(_MSC_VER)
    /// Move assignment from \p mpz_t.
    /**
     * This assignment operator will move into \p this the GMP integer \p n. The storage type of \p this
     * after the assignment will be static if \p n fits in the static storage, otherwise it will be dynamic.
     *
     * \rststar
     * .. warning::
     *
     *    It is the user's responsibility to ensure that ``n`` has been correctly initialized. Calling this operator
     *    with an uninitialized ``n`` results in undefined behaviour. Also, no aliasing is allowed: the data in ``n``
     *    must be completely distinct from the data in ``this`` (e.g., if ``n`` is an ``mpz_view`` of ``this`` then
     *    it might point to internal data of ``this``, and the behaviour of this operator will thus be undefined).
     *
     *    Additionally, the user must ensure that, after the assignment, ``mpz_clear()`` is never
     *    called on ``n``: the resources previously owned by ``n`` are now owned by ``this``, which
     *    will take care of releasing them when the destructor is called.
     *
     * .. note::
     *
     *    Due to a compiler bug, this operator is not available on Microsoft Visual Studio.
     * \endrststar
     *
     * @param n the input GMP integer.
     *
     * @return a reference to \p this.
     */
    integer &operator=(::mpz_t &&n)
    {
        const auto asize = get_mpz_size(n);
        const auto s = is_static();
        if (s && asize <= SSize) {
            // this is static, n fits into static. Copy over.
            m_int.g_st()._mp_size = n->_mp_size;
            copy_limbs_no(n->_mp_d, n->_mp_d + asize, m_int.g_st().m_limbs.data());
            // Zero the non-copied limbs, if necessary.
            m_int.g_st().zero_upper_limbs(asize);
            // Clear out n.
            mpz_clear_wrap(*n);
        } else if (!s && asize > SSize) {
            // Dynamic to dynamic: clear this, shallow copy n.
            mpz_clear_wrap(m_int.m_dy);
            m_int.m_dy = *n;
        } else if (s && asize > SSize) {
            // this is static, n is too big. Promote and assign.
            // Destroy static.
            m_int.g_st().~s_storage();
            // Init dynamic with a shallow copy.
            ::new (static_cast<void *>(&m_int.m_dy)) d_storage(*n);
        } else {
            // This is dynamic and n fits into static.
            assert(!s && asize <= SSize);
            // Destroy the dynamic storage.
            m_int.destroy_dynamic();
            // Init a static with the content from n. This will zero the upper limbs.
            ::new (static_cast<void *>(&m_int.m_st)) s_storage{n->_mp_size, n->_mp_d, asize};
            // Clear out n.
            mpz_clear_wrap(*n);
        }
        return *this;
    }
#endif
    /// Set to zero.
    /**
     * After calling this method, the storage type of \p this will be static and its value will be zero.
     *
     * \rststar
     * .. note::
     *
     *   This is a specialised higher-performance alternative to the assignment operator.
     * \endrststar
     *
     * @return a reference to \p this.
     */
    integer &set_zero()
    {
        if (is_static()) {
            m_int.g_st()._mp_size = 0;
            // Zero out the whole limbs array, if needed.
            m_int.g_st().zero_upper_limbs(0);
        } else {
            m_int.destroy_dynamic();
            // Def construction of static results in zero.
            ::new (static_cast<void *>(&m_int.m_st)) s_storage();
        }
        return *this;
    }

private:
    template <bool PlusOrMinus>
    integer &set_one_impl()
    {
        if (is_static()) {
            m_int.g_st()._mp_size = PlusOrMinus ? 1 : -1;
            m_int.g_st().m_limbs[0] = 1;
            // Zero the unused limbs, if needed.
            m_int.g_st().zero_upper_limbs(1);
        } else {
            m_int.destroy_dynamic();
            // Construct from a single limb the static. This will zero any unused limb.
            ::new (static_cast<void *>(&m_int.m_st)) s_storage{PlusOrMinus ? 1 : -1, 1u};
        }
        return *this;
    }

public:
    /// Set to one.
    /**
     * After calling this method, the storage type of \p this will be static and its value will be one.
     *
     * \rststar
     * .. note::
     *
     *   This is a specialised higher-performance alternative to the assignment operator.
     * \endrststar
     *
     * @return a reference to \p this.
     */
    integer &set_one()
    {
        return set_one_impl<true>();
    }
    /// Set to minus one.
    /**
     * After calling this method, the storage type of \p this will be static and its value will be minus one.
     *
     * \rststar
     * .. note::
     *
     *   This is a specialised higher-performance alternative to the assignment operator.
     * \endrststar
     *
     * @return a reference to \p this.
     */
    integer &set_negative_one()
    {
        return set_one_impl<false>();
    }
    /// Test for static storage.
    /**
     * @return \p true if the storage type is static, \p false otherwise.
     */
    bool is_static() const
    {
        return m_int.is_static();
    }
    /// Check for dynamic storage.
    /**
     * @return \p true if the storage type is dynamic, \p false otherwise.
     */
    bool is_dynamic() const
    {
        return m_int.is_dynamic();
    }
    /// Conversion to string.
    /**
     * This method will convert \p this into a string in base \p base using the GMP function \p mpz_get_str().
     *
     * @param base the desired base.
     *
     * @return a string representation of \p this.
     *
     * @throws std::invalid_argument if \p base is smaller than 2 or greater than 62.
     *
     * \rststar
     * .. seealso::
     *
     *    https://gmplib.org/manual/Converting-Integers.html
     * \endrststar
     */
    std::string to_string(int base = 10) const
    {
        if (mppp_unlikely(base < 2 || base > 62)) {
            throw std::invalid_argument("Invalid base for string conversion: the base must be between "
                                        "2 and 62, but a value of "
                                        + std::to_string(base) + " was provided instead");
        }
        return mpz_to_str(get_mpz_view(), base);
    }
    // NOTE: maybe provide a method to access the lower-level str conversion that writes to
    // std::vector<char>?

private:
    // Conversion to bool.
    template <typename T, enable_if_t<std::is_same<bool, T>::value, int> = 0>
    std::pair<bool, T> dispatch_conversion() const
    {
        return std::make_pair(true, m_int.m_st._mp_size != 0);
    }
    // Implementation of the conversion to unsigned types which fit in a limb.
    template <typename T, bool Sign, enable_if_t<(std::numeric_limits<T>::digits <= GMP_NUMB_BITS), int> = 0>
    std::pair<bool, T> convert_to_unsigned() const
    {
        static_assert(std::is_integral<T>::value && std::is_unsigned<T>::value, "Invalid type.");
        assert((Sign && m_int.m_st._mp_size > 0) || (!Sign && m_int.m_st._mp_size < 0));
        if ((Sign && m_int.m_st._mp_size != 1) || (!Sign && m_int.m_st._mp_size != -1)) {
            // If the asize is not 1, the conversion will fail.
            return std::make_pair(false, T(0));
        }
        // Get the pointer to the limbs.
        const ::mp_limb_t *ptr = is_static() ? m_int.g_st().m_limbs.data() : m_int.g_dy()._mp_d;
        if ((ptr[0] & GMP_NUMB_MASK) > std::numeric_limits<T>::max()) {
            // The only limb has a value which exceeds the limit of T.
            return std::make_pair(false, T(0));
        }
        // There's a single limb and the result fits.
        return std::make_pair(true, static_cast<T>(ptr[0] & GMP_NUMB_MASK));
    }
    // Implementation of the conversion to unsigned types which do not fit in a limb.
    template <typename T, bool Sign, enable_if_t<(std::numeric_limits<T>::digits > GMP_NUMB_BITS), int> = 0>
    std::pair<bool, T> convert_to_unsigned() const
    {
        static_assert(std::is_integral<T>::value && std::is_unsigned<T>::value, "Invalid type.");
        assert((Sign && m_int.m_st._mp_size > 0) || (!Sign && m_int.m_st._mp_size < 0));
        const auto asize = Sign ? static_cast<std::size_t>(m_int.m_st._mp_size)
                                : static_cast<std::size_t>(nint_abs(m_int.m_st._mp_size));
        // Get the pointer to the limbs.
        const ::mp_limb_t *ptr = is_static() ? m_int.g_st().m_limbs.data() : m_int.g_dy()._mp_d;
        // Init the retval with the first limb. This is safe as T has more bits than the limb type.
        auto retval = static_cast<T>(ptr[0] & GMP_NUMB_MASK);
        // Add the other limbs, if any.
        constexpr unsigned u_bits = std::numeric_limits<T>::digits;
        unsigned shift(GMP_NUMB_BITS);
        for (std::size_t i = 1u; i < asize; ++i, shift += unsigned(GMP_NUMB_BITS)) {
            if (shift >= u_bits) {
                // We need to shift left the current limb. If the shift is too large, we run into UB
                // and it also means that the value does not fit in T.
                return std::make_pair(false, T(0));
            }
            // Get the current limb. Safe as T has more bits than the limb type.
            const auto l = static_cast<T>(ptr[i] & GMP_NUMB_MASK);
            // LCOV_EXCL_START
            if (l >> (u_bits - shift)) {
                // Left-shifting the current limb is well-defined from the point of view of the language, but the result
                // overflows: the value does not fit in T.
                // NOTE: I suspect this branch can be triggered on common architectures only with nail builds.
                return std::make_pair(false, T(0));
            }
            // LCOV_EXCL_STOP
            // This will not overflow, as there is no carry from retval and l << shift is fine.
            retval = static_cast<T>(retval + (l << shift));
        }
        return std::make_pair(true, retval);
    }
    // Conversion to unsigned ints, excluding bool.
    template <typename T,
              enable_if_t<conjunction<std::is_integral<T>, std::is_unsigned<T>, negation<std::is_same<bool, T>>>::value,
                          int> = 0>
    std::pair<bool, T> dispatch_conversion() const
    {
        // Handle zero.
        if (!m_int.m_st._mp_size) {
            return std::make_pair(true, T(0));
        }
        // Handle negative value.
        if (m_int.m_st._mp_size < 0) {
            return std::make_pair(false, T(0));
        }
        return convert_to_unsigned<T, true>();
    }
    // Conversion to signed ints.
    //
    // NOTE: the implementation of conversion to signed at the moment is split into 2 branches:
    // a specialised implementation for T not larger than the limb type, and a slower implementation
    // for T larger than the limb type. The slower implementation is based on the conversion
    // to the unsigned counterpart of T, and it can probably be improved performance-wise.
    //
    // Helper type trait to detect conversion to small signed integers (i.e., the absolute values of T fit
    // into a limb). We need this instead of just typedeffing an std::integral_constant because MSVC
    // chokes on constexpr functions in a SFINAE context.
    template <typename T>
    struct sconv_is_small {
        static const bool value = c_max(static_cast<make_unsigned_t<T>>(std::numeric_limits<T>::max()),
                                        nint_abs(std::numeric_limits<T>::min()))
                                  <= GMP_NUMB_MAX;
    };
    // Overload if the all the absolute values of T fit into a limb.
    template <typename T, enable_if_t<sconv_is_small<T>::value, int> = 0>
    std::pair<bool, T> convert_to_signed() const
    {
        static_assert(std::is_integral<T>::value && std::is_signed<T>::value, "Invalid type.");
        assert(size());
        // Cache for convenience.
        constexpr auto Tmax = static_cast<make_unsigned_t<T>>(std::numeric_limits<T>::max());
        if (m_int.m_st._mp_size != 1 && m_int.m_st._mp_size != -1) {
            // this consists of more than 1 limb, the conversion is not possible.
            return std::make_pair(false, T(0));
        }
        // Get the pointer to the limbs.
        const ::mp_limb_t *ptr = is_static() ? m_int.g_st().m_limbs.data() : m_int.g_dy()._mp_d;
        // The candidate output value.
        const ::mp_limb_t candidate = ptr[0] & GMP_NUMB_MASK;
        // Branch out on the sign.
        if (m_int.m_st._mp_size > 0) {
            // This is positive, it needs to fit within max().
            if (candidate <= Tmax) {
                return std::make_pair(true, static_cast<T>(candidate));
            }
            return std::make_pair(false, T(0));
        } else {
            return unsigned_to_nsigned<T>(candidate);
        }
    }
    // Overload if not all the absolute values of T fit into a limb.
    template <typename T, enable_if_t<!sconv_is_small<T>::value, int> = 0>
    std::pair<bool, T> convert_to_signed() const
    {
        // Cache for convenience.
        constexpr auto Tmax = static_cast<make_unsigned_t<T>>(std::numeric_limits<T>::max());
        // Branch out depending on the sign of this.
        if (m_int.m_st._mp_size > 0) {
            // Attempt conversion to the unsigned counterpart.
            const auto candidate = convert_to_unsigned<make_unsigned_t<T>, true>();
            if (candidate.first && candidate.second <= Tmax) {
                // The conversion to unsigned was successful, and the result fits in
                // the positive range of T. Return the result.
                return std::make_pair(true, static_cast<T>(candidate.second));
            }
            // The conversion to unsigned failed, or the result does not fit.
            return std::make_pair(false, T(0));
        } else {
            // Attempt conversion to the unsigned counterpart.
            const auto candidate = convert_to_unsigned<make_unsigned_t<T>, false>();
            if (candidate.first) {
                // The converstion to unsigned was successful, try to negate now.
                return unsigned_to_nsigned<T>(candidate.second);
            }
            // The conversion to unsigned failed.
            return std::make_pair(false, T(0));
        }
    }
    template <typename T, enable_if_t<conjunction<std::is_integral<T>, std::is_signed<T>>::value, int> = 0>
    std::pair<bool, T> dispatch_conversion() const
    {
        // Handle zero.
        if (!m_int.m_st._mp_size) {
            return std::make_pair(true, T(0));
        }
        return convert_to_signed<T>();
    }
    // Implementation of the conversion to floating-point through GMP/MPFR routines.
    template <typename T, enable_if_t<disjunction<std::is_same<T, float>, std::is_same<T, double>>::value, int> = 0>
    static std::pair<bool, T> mpz_float_conversion(const mpz_struct_t &m)
    {
        return std::make_pair(true, static_cast<T>(::mpz_get_d(&m)));
    }
#if defined(MPPP_WITH_MPFR)
    template <typename T, enable_if_t<std::is_same<T, long double>::value, int> = 0>
    static std::pair<bool, T> mpz_float_conversion(const mpz_struct_t &m)
    {
        constexpr int d2 = std::numeric_limits<long double>::max_digits10 * 4;
        MPPP_MAYBE_TLS mpfr_raii mpfr(static_cast<::mpfr_prec_t>(d2));
        ::mpfr_set_z(&mpfr.m_mpfr, &m, MPFR_RNDN);
        return std::make_pair(true, ::mpfr_get_ld(&mpfr.m_mpfr, MPFR_RNDN));
    }
#endif
    // Conversion to floating-point.
    template <typename T, enable_if_t<std::is_floating_point<T>::value, int> = 0>
    std::pair<bool, T> dispatch_conversion() const
    {
        // Handle zero.
        if (!m_int.m_st._mp_size) {
            return std::make_pair(true, T(0));
        }
        if (std::numeric_limits<T>::is_iec559) {
            // Optimization for single-limb integers.
            //
            // NOTE: the reasoning here is as follows. If the floating-point type has infinity,
            // then its "range" is the whole real line. The C++ standard guarantees that:
            // """
            // A prvalue of an integer type or of an unscoped enumeration type can be converted to a prvalue of a
            // floating point type. The result is exact if possible. If the value being converted is in the range
            // of values that can be represented but the value cannot be represented exactly,
            // it is an implementation-defined choice of either the next lower or higher representable value. If the
            // value being converted is outside the range of values that can be represented, the behavior is undefined.
            // """
            // This seems to indicate that if the limb value "overflows" the finite range of the floating-point type, we
            // will get either the max/min finite value or +-inf. Additionally, the IEEE standard seems to indicate
            // that an overflowing conversion will produce infinity:
            // http://stackoverflow.com/questions/40694384/integer-to-float-conversions-with-ieee-fp
            //
            // Get the pointer to the limbs.
            const ::mp_limb_t *ptr = is_static() ? m_int.g_st().m_limbs.data() : m_int.g_dy()._mp_d;
            if (m_int.m_st._mp_size == 1) {
                return std::make_pair(true, static_cast<T>(ptr[0] & GMP_NUMB_MASK));
            }
            if (m_int.m_st._mp_size == -1) {
                return std::make_pair(true, -static_cast<T>(ptr[0] & GMP_NUMB_MASK));
            }
        }
        // For all the other cases, just delegate to the GMP/MPFR routines.
        return mpz_float_conversion<T>(*static_cast<const mpz_struct_t *>(get_mpz_view()));
    }

public:
/// Generic conversion operator.
/**
 * \rststar
 * This operator will convert ``this`` to a :cpp:concept:`~mppp::CppInteroperable` type.
 * Conversion to ``bool`` yields ``false`` if ``this`` is zero,
 * ``true`` otherwise. Conversion to other integral types yields the exact result, if representable by the target
 * :cpp:concept:`~mppp::CppInteroperable` type. Conversion to floating-point types might yield inexact values and
 * infinities.
 * \endrststar
 *
 * @return \p this converted to the target type.
 *
 * @throws std::overflow_error if the target type is an integral type and the value of ``this`` cannot be represented by
 * it.
 */
#if defined(MPPP_HAVE_CONCEPTS)
    template <CppInteroperable T>
#else
    template <typename T, cpp_interoperable_enabler<T> = 0>
#endif
    explicit operator T() const
    {
        auto retval = dispatch_conversion<T>();
        if (mppp_unlikely(!retval.first)) {
            throw std::overflow_error("Conversion of the integer " + to_string() + " to the type " + typeid(T).name()
                                      + " results in overflow");
        }
        return std::move(retval.second);
    }
        /// Generic conversion method.
        /**
         * \rststar
         * This method, similarly to the conversion operator, will convert ``this`` to a
         * :cpp:concept:`~mppp::CppInteroperable` type, storing the result of the conversion into ``rop``. Differently
         * from the conversion operator, this method does not raise any exception: if the conversion is successful, the
         * method will return ``true``, otherwise the method will return ``false``. If the conversion fails,
         * ``rop`` will not be altered.
         * \endrststar
         *
         * @param rop the variable which will store the result of the conversion.
         *
         * @return ``true`` if the conversion succeeded, ``false`` otherwise. The conversion can fail only if ``rop`` is
         * a C++ integral which cannot represent the value of ``this``.
         */
#if defined(MPPP_HAVE_CONCEPTS)
    template <CppInteroperable T>
#else
    template <typename T, cpp_interoperable_enabler<T> = 0>
#endif
    bool get(T &rop) const
    {
        auto retval = dispatch_conversion<T>();
        if (retval.first) {
            rop = std::move(retval.second);
            return true;
        }
        return false;
    }
    /// Promote to dynamic storage.
    /**
     * This method will promote the storage type of \p this from static to dynamic.
     *
     * @return \p false if the storage type of \p this is already dynamic and no promotion takes place, \p true
     * otherwise.
     */
    bool promote()
    {
        if (is_static()) {
            m_int.promote();
            return true;
        }
        return false;
    }
    /// Demote to static storage.
    /**
     * This method will demote the storage type of \p this from dynamic to static.
     *
     * @return \p false if the storage type of \p this is already static and no demotion takes place, or if the current
     * value of \p this does not fit in static storage, \p true otherwise.
     */
    bool demote()
    {
        if (is_dynamic()) {
            return m_int.demote();
        }
        return false;
    }
    /// Size in bits.
    /**
     * @return the number of bits needed to represent \p this. If \p this is zero, zero will be returned.
     *
     * @throws std::overflow_error if the size in bits of \p this is larger than an implementation-defined value.
     */
    std::size_t nbits() const
    {
        const std::size_t ls = size();
        if (!ls) {
            return 0;
        }
        const ::mp_limb_t *lptr = is_static() ? m_int.g_st().m_limbs.data() : m_int.g_dy()._mp_d;
        // LCOV_EXCL_START
        if (mppp_unlikely(ls > std::numeric_limits<std::size_t>::max() / unsigned(GMP_NUMB_BITS))) {
            throw std::overflow_error("Overflow in the computation of the number of bits required to represent an "
                                      "integer - the limb size is "
                                      + std::to_string(ls));
        }
        // LCOV_EXCL_STOP
        // Index of the most significant limb.
        const std::size_t idx = ls - 1u;
        return static_cast<std::size_t>(idx * unsigned(GMP_NUMB_BITS) + limb_size_nbits(lptr[idx]));
    }
    /// Size in limbs.
    /**
     * @return the number of limbs needed to represent \p this. If \p this is zero, zero will be returned.
     */
    std::size_t size() const
    {
        return (m_int.m_st._mp_size) >= 0 ? static_cast<std::size_t>(m_int.m_st._mp_size)
                                          : static_cast<std::size_t>(nint_abs(m_int.m_st._mp_size));
    }
    /// Sign.
    /**
     * @return 0 if \p this is zero, 1 if \p this is positive, -1 if \p this is negative.
     */
    int sgn() const
    {
        // NOTE: size is part of the common initial sequence.
        if (m_int.m_st._mp_size != 0) {
            return m_int.m_st._mp_size > 0 ? 1 : -1;
        } else {
            return 0;
        }
    }
    /// Get an \p mpz_t view.
    /**
     * This method will return an object of an unspecified type \p mpz_view which is implicitly convertible
     * to a const pointer to an \p mpz_t struct (and which can thus be used as a <tt>const mpz_t</tt>
     * parameter in GMP functions). In addition to the implicit conversion operator, the <tt>const mpz_t</tt>
     * object can also be retrieved via the <tt>get()</tt> method of the \p mpz_view class.
     * The view provides a read-only GMP-compatible representation of the integer stored in \p this.
     *
     * \rststar
     * .. note::
     *
     *   It is important to keep in mind the following facts about the returned ``mpz_view`` object:
     *
     *   * ``mpz_view`` objects are strictly read-only: it is impossible to alter ``this`` through an ``mpz_view``, and
     *     ``mpz_view`` objects can be used in the GMP API only where a ``const mpz_t`` parameter is expected;
     *   * ``mpz_view`` objects can only be move-constructed (the other constructors and the assignment operators
     *     are disabled);
     *   * the returned object and the pointer returned by its ``get()`` method might reference internal data
     *     belonging to ``this``, and they can thus be used safely only during the lifetime of ``this``;
     *   * the lifetime of the pointer returned by the ``get()`` method is tied to the lifetime of the ``mpz_view``
     *     object (that is, if the ``mpz_view`` object is destroyed, any pointer previously returned by ``get()``
     *     becomes invalid);
     *   * any modification to ``this`` will also invalidate the view and the pointer.
     * \endrststar
     *
     * @return an \p mpz view of \p this.
     */
    mpz_view get_mpz_view() const
    {
        return mpz_view(*this);
    }
    /// Negate in-place.
    /**
     * This method will set \p this to <tt>-this</tt>.
     *
     * @return a reference to \p this.
     */
    integer &neg()
    {
        m_int.neg();
        return *this;
    }
    /// In-place absolute value.
    /**
     * This method will set \p this to its absolute value.
     *
     * @return a reference to \p this.
     */
    integer &abs()
    {
        if (is_static()) {
            if (m_int.g_st()._mp_size < 0) {
                m_int.g_st()._mp_size = -m_int.g_st()._mp_size;
            }
        } else {
            ::mpz_abs(&m_int.g_dy(), &m_int.g_dy());
        }
        return *this;
    }
    /// Compute next prime number (in-place version).
    /**
     * This method will set \p this to the first prime number greater than the current value.
     *
     * @return a reference to \p this.
     */
    integer &nextprime()
    {
        nextprime_impl(*this, *this);
        return *this;
    }
    /// Test primality.
    /**
     * This method will run a series of probabilistic tests to determine if \p this is a prime number.
     * It will return \p 2 if \p this is definitely a prime, \p 1 if \p this is probably a prime and \p 0 if \p this
     * is definitely not-prime.
     *
     * @param reps the number of tests to run.
     *
     * @return an integer indicating if \p this is a prime.
     *
     * @throws std::invalid_argument if \p reps is less than 1 or if \p this is negative.
     */
    int probab_prime_p(int reps = 25) const
    {
        if (mppp_unlikely(reps < 1)) {
            throw std::invalid_argument("The number of primality tests must be at least 1, but a value of "
                                        + std::to_string(reps) + " was provided instead");
        }
        if (mppp_unlikely(sgn() < 0)) {
            throw std::invalid_argument("Cannot run primality tests on the negative number " + to_string());
        }
        return ::mpz_probab_prime_p(get_mpz_view(), reps);
    }
    /// Integer square root (in-place version).
    /**
     * This method will set \p this to its integer square root.
     *
     * @return a reference to \p this.
     *
     * @throws std::domain_error if \p this is negative.
     */
    integer &sqrt()
    {
        mppp::sqrt(*this, *this);
        return *this;
    }
    /// Test if value is odd.
    /**
     * @return \p true if \p this is odd, \p false otherwise.
     */
    bool odd_p() const
    {
        if (is_static()) {
            if (SSize <= s_storage::opt_size) {
                // NOTE: when SSize is an optimised size, we can be sure the first limb
                // has been zeroed even if the value of the integer is zero.
                return (m_int.g_st().m_limbs[0] & GMP_NUMB_MASK) & ::mp_limb_t(1);
            } else {
                // Otherwise, we add an extra check for zero.
                return m_int.g_st()._mp_size && ((m_int.g_st().m_limbs[0] & GMP_NUMB_MASK) & ::mp_limb_t(1));
            }
        }
        return mpz_odd_p(&m_int.g_dy());
    }
    /// Test if value is even.
    /**
     * @return \p true if \p this is even, \p false otherwise.
     */
    bool even_p() const
    {
        return !odd_p();
    }
    /// Return a reference to the internal union.
    /**
     * This method returns a reference to the union used internally to implement the integer class.
     *
     * @return a reference to the internal union member.
     */
    integer_union<SSize> &_get_union()
    {
        return m_int;
    }
    /// Return a const reference to the internal union.
    /**
     * This method returns a const reference to the union used internally to implement the integer class.
     *
     * @return a const reference to the internal union member.
     */
    const integer_union<SSize> &_get_union() const
    {
        return m_int;
    }
    /// Get a pointer to the dynamic storage.
    /**
     * This method will first promote \p this to dynamic storage (if \p this is not already employing dynamic storage),
     * and it will then return a pointer to the internal \p mpz_t structure. The returned pointer can be used as an
     * argument for the functions of the GMP API.
     *
     * \rststar
     * .. note::
     *
     *    The returned pointer is a raw, non-owning pointer tied to the lifetime of ``this``. Calling
     *    :cpp:func:`~mppp::integer::demote()` or
     *    assigning an :cpp:class:`~mppp::integer` with static storage to ``this`` will invalidate the returned
     *    pointer.
     * \endrststar
     *
     * @return a pointer to the internal \p mpz_t structure.
     */
    std::remove_extent<::mpz_t>::type *get_mpz_t()
    {
        promote();
        return &m_int.g_dy();
    }
    /// Test if the value is zero.
    /**
     * @return \p true if the value represented by \p this is zero, \p false otherwise.
     */
    bool is_zero() const
    {
        return m_int.m_st._mp_size == 0;
    }

private:
    // Implementation of is_one()/is_negative_one().
    template <int One>
    bool is_one_impl() const
    {
        if (m_int.m_st._mp_size != One) {
            return false;
        }
        // Get the pointer to the limbs.
        const ::mp_limb_t *ptr = is_static() ? m_int.g_st().m_limbs.data() : m_int.g_dy()._mp_d;
        return (ptr[0] & GMP_NUMB_MASK) == 1u;
    }

public:
    /// Test if the value is equal to one.
    /**
     * @return \p true if the value represented by \p this is 1, \p false otherwise.
     */
    bool is_one() const
    {
        return is_one_impl<1>();
    }
    /// Test if the value is equal to minus one.
    /**
     * @return \p true if the value represented by \p this is -1, \p false otherwise.
     */
    bool is_negative_one() const
    {
        return is_one_impl<-1>();
    }

private:
    integer_union<SSize> m_int;
};

#if MPPP_CPLUSPLUS < 201703L

// NOTE: from C++17 static constexpr members are implicitly inline, and it's not necessary
// any more (actually, it's deprecated) to re-declare them outside the class.
// https://stackoverflow.com/questions/39646958/constexpr-static-member-before-after-c17

template <std::size_t SSize>
constexpr std::size_t integer<SSize>::ssize;

#endif

/** @defgroup integer_assignment integer_assignment
 *  @{
 */

/// Set to zero.
/**
 * After calling this function, the storage type of \p n will be static and its value will be zero.
 *
 * \rststar
 * .. note::
 *
 *   This is a specialised higher-performance alternative to the assignment operator.
 * \endrststar
 *
 * @param n the assignment argument.
 *
 * @return a reference to \p n.
 */
template <std::size_t SSize>
inline integer<SSize> &set_zero(integer<SSize> &n)
{
    return n.set_zero();
}

/// Set to one.
/**
 * After calling this function, the storage type of \p n will be static and its value will be one.
 *
 * \rststar
 * .. note::
 *
 *   This is a specialised higher-performance alternative to the assignment operator.
 * \endrststar
 *
 * @param n the assignment argument.
 *
 * @return a reference to \p n.
 */
template <std::size_t SSize>
inline integer<SSize> &set_one(integer<SSize> &n)
{
    return n.set_one();
}

/// Set to minus one.
/**
 * After calling this function, the storage type of \p n will be static and its value will be minus one.
 *
 * \rststar
 * .. note::
 *
 *   This is a specialised higher-performance alternative to the assignment operator.
 * \endrststar
 *
 * @param n the assignment argument.
 *
 * @return a reference to \p n.
 */
template <std::size_t SSize>
inline integer<SSize> &set_negative_one(integer<SSize> &n)
{
    return n.set_negative_one();
}

/** @} */

/** @defgroup integer_conversion integer_conversion
 *  @{
 */

/// Generic conversion function for \link mppp::integer integer\endlink.
/**
 * \rststar
 * This function will convert the input :cpp:class:`~mppp::integer` ``n`` to a
 * :cpp:concept:`~mppp::CppInteroperable` type, storing the result of the conversion into ``rop``.
 * If the conversion is successful, the function
 * will return ``true``, otherwise the function will return ``false``. If the conversion fails, ``rop`` will
 * not be altered.
 * \endrststar
 *
 * @param rop the variable which will store the result of the conversion.
 * @param n the input \link mppp::integer integer\endlink.
 *
 * @return ``true`` if the conversion succeeded, ``false`` otherwise. The conversion can fail only if ``rop`` is
 * a C++ integral which cannot represent the value of ``n``.
 */
#if defined(MPPP_HAVE_CONCEPTS)
template <std::size_t SSize>
inline bool get(CppInteroperable &rop, const integer<SSize> &n)
#else
template <typename T, std::size_t SSize, cpp_interoperable_enabler<T> = 0>
inline bool get(T &rop, const integer<SSize> &n)
#endif
{
    return n.get(rop);
}

/** @} */

inline namespace detail
{

// Machinery for the determination of the result of a binary operation involving integer.
// Default is empty for SFINAE.
template <typename, typename, typename = void>
struct integer_common_type {
};

template <std::size_t SSize>
struct integer_common_type<integer<SSize>, integer<SSize>> {
    using type = integer<SSize>;
};

template <std::size_t SSize, typename U>
struct integer_common_type<integer<SSize>, U, enable_if_t<is_supported_integral<U>::value>> {
    using type = integer<SSize>;
};

template <std::size_t SSize, typename T>
struct integer_common_type<T, integer<SSize>, enable_if_t<is_supported_integral<T>::value>> {
    using type = integer<SSize>;
};

template <std::size_t SSize, typename U>
struct integer_common_type<integer<SSize>, U, enable_if_t<is_supported_float<U>::value>> {
    using type = U;
};

template <std::size_t SSize, typename T>
struct integer_common_type<T, integer<SSize>, enable_if_t<is_supported_float<T>::value>> {
    using type = T;
};

template <typename T, typename U>
using integer_common_t = typename integer_common_type<T, U>::type;

// Various utilities, concepts, enablers used in both the operators and the functions.
template <typename T, typename U>
struct is_same_ssize_integer : std::false_type {
};

template <std::size_t SSize>
struct is_same_ssize_integer<integer<SSize>, integer<SSize>> : std::true_type {
};

template <typename T>
struct is_integer : std::false_type {
};

template <std::size_t SSize>
struct is_integer<integer<SSize>> : std::true_type {
};
}

template <typename T, typename U>
#if defined(MPPP_HAVE_CONCEPTS)
concept bool IntegerOpTypes
    = is_same_ssize_integer<T, U>::value
      || (is_integer<T>::value && CppInteroperable<U>) || (is_integer<U>::value && CppInteroperable<T>);
#else
using integer_op_types_enabler
    = enable_if_t<disjunction<is_same_ssize_integer<T, U>, conjunction<is_integer<T>, is_cpp_interoperable<U>>,
                              conjunction<is_integer<U>, is_cpp_interoperable<T>>>::value,
                  int>;
#endif

template <typename T, typename U>
#if defined(MPPP_HAVE_CONCEPTS)
concept bool IntegerIntegralOpTypes
    = is_same_ssize_integer<T, U>::value || (is_integer<T>::value && CppInteroperable<U> && std::is_integral<U>::value)
      || (is_integer<U>::value && CppInteroperable<T> && std::is_integral<T>::value);
#else
using integer_integral_op_types_enabler = enable_if_t<
    disjunction<is_same_ssize_integer<T, U>, conjunction<is_integer<T>, is_cpp_interoperable<U>, std::is_integral<U>>,
                conjunction<is_integer<U>, is_cpp_interoperable<T>, std::is_integral<T>>>::value,
    int>;
#endif

/** @defgroup integer_arithmetic integer_arithmetic
 *  @{
 */

inline namespace detail
{

// Metaprogramming for selecting the algorithm for static addition. The selection happens via
// an std::integral_constant with 3 possible values:
// - 0 (default case): use the GMP mpn functions,
// - 1: selected when there are no nail bits and the static size is 1,
// - 2: selected when there are no nail bits and the static size is 2.
template <typename SInt>
using integer_static_add_algo = std::integral_constant<
    int, (!GMP_NAIL_BITS && SInt::s_size == 1) ? 1 : ((!GMP_NAIL_BITS && SInt::s_size == 2) ? 2 : 0)>;

// General implementation via mpn.
// Small helper to compute the size after subtraction via mpn. s is a strictly positive size.
inline mpz_size_t integer_sub_compute_size(const ::mp_limb_t *rdata, mpz_size_t s)
{
    assert(s > 0);
    mpz_size_t cur_idx = s - 1;
    for (; cur_idx >= 0; --cur_idx) {
        if (rdata[cur_idx] & GMP_NUMB_MASK) {
            break;
        }
    }
    return cur_idx + 1;
}

// NOTE: this function (and its other overloads) will return true in case of success, false in case of failure
// (i.e., the addition overflows and the static size is not enough).
template <std::size_t SSize>
inline bool static_add_impl(static_int<SSize> &rop, const static_int<SSize> &op1, const static_int<SSize> &op2,
                            mpz_size_t asize1, mpz_size_t asize2, int sign1, int sign2,
                            const std::integral_constant<int, 0> &)
{
    auto rdata = rop.m_limbs.data();
    auto data1 = op1.m_limbs.data(), data2 = op2.m_limbs.data();
    const auto size1 = op1._mp_size;
    // NOTE: cannot trust the size member from op2, as op2 could've been negated if
    // we are actually subtracting.
    const auto size2 = (sign2 >= 0) ? asize2 : -asize2;
    // mpn functions require nonzero arguments.
    if (mppp_unlikely(!sign2)) {
        rop._mp_size = size1;
        copy_limbs(data1, data1 + asize1, rdata);
        return true;
    }
    if (mppp_unlikely(!sign1)) {
        rop._mp_size = size2;
        copy_limbs(data2, data2 + asize2, rdata);
        return true;
    }
    // Check, for op1 and op2, whether:
    // - the asize is the max static size, and, if yes,
    // - the highest bit in the highest limb is set.
    // If this condition holds for op1 and op2, we return failure, as the computation might require
    // an extra limb.
    // NOTE: the reason we check this is that we do not want to run into the situation in which we have written
    // something into rop (via the mpn functions below), only to realize later that the computation overflows.
    // This would be bad because, in case of overlapping arguments, it would destroy one or two operands without
    // possibility of recovering. The alternative would be to do the computation in some local buffer and then
    // copy it out, but that is rather costly. Note that this means that in principle a computation that could fit in
    // static storage ends up triggering a promotion.
    const bool c1 = std::size_t(asize1) == SSize && ((data1[asize1 - 1] & GMP_NUMB_MASK) >> (GMP_NUMB_BITS - 1));
    const bool c2 = std::size_t(asize2) == SSize && ((data2[asize2 - 1] & GMP_NUMB_MASK) >> (GMP_NUMB_BITS - 1));
    if (mppp_unlikely(c1 || c2)) {
        return false;
    }
    if (sign1 == sign2) {
        // Same sign.
        if (asize1 >= asize2) {
            // The number of limbs of op1 >= op2.
            ::mp_limb_t cy;
            if (asize2 == 1) {
                // NOTE: we are not masking data2[0] with GMP_NUMB_MASK, I am assuming the mpn function
                // is able to deal with a limb with a nail.
                cy = ::mpn_add_1(rdata, data1, static_cast<::mp_size_t>(asize1), data2[0]);
            } else if (asize1 == asize2) {
                cy = ::mpn_add_n(rdata, data1, data2, static_cast<::mp_size_t>(asize1));
            } else {
                cy = ::mpn_add(rdata, data1, static_cast<::mp_size_t>(asize1), data2, static_cast<::mp_size_t>(asize2));
            }
            if (cy) {
                assert(asize1 < static_int<SSize>::s_size);
                rop._mp_size = size1 + sign1;
                // NOTE: there should be no need to use GMP_NUMB_MASK here.
                rdata[asize1] = 1u;
            } else {
                // Without carry, the size is unchanged.
                rop._mp_size = size1;
            }
        } else {
            // The number of limbs of op2 > op1.
            ::mp_limb_t cy;
            if (asize1 == 1) {
                cy = ::mpn_add_1(rdata, data2, static_cast<::mp_size_t>(asize2), data1[0]);
            } else {
                cy = ::mpn_add(rdata, data2, static_cast<::mp_size_t>(asize2), data1, static_cast<::mp_size_t>(asize1));
            }
            if (cy) {
                assert(asize2 < static_int<SSize>::s_size);
                rop._mp_size = size2 + sign2;
                rdata[asize2] = 1u;
            } else {
                rop._mp_size = size2;
            }
        }
    } else {
        if (asize1 > asize2 || (asize1 == asize2 && ::mpn_cmp(data1, data2, static_cast<::mp_size_t>(asize1)) >= 0)) {
            // abs(op1) >= abs(op2).
            ::mp_limb_t br;
            if (asize2 == 1) {
                br = ::mpn_sub_1(rdata, data1, static_cast<::mp_size_t>(asize1), data2[0]);
            } else if (asize1 == asize2) {
                br = ::mpn_sub_n(rdata, data1, data2, static_cast<::mp_size_t>(asize1));
            } else {
                br = ::mpn_sub(rdata, data1, static_cast<::mp_size_t>(asize1), data2, static_cast<::mp_size_t>(asize2));
            }
            assert(!br);
            rop._mp_size = integer_sub_compute_size(rdata, asize1);
            if (sign1 != 1) {
                rop._mp_size = -rop._mp_size;
            }
        } else {
            // abs(op2) > abs(op1).
            ::mp_limb_t br;
            if (asize1 == 1) {
                br = ::mpn_sub_1(rdata, data2, static_cast<::mp_size_t>(asize2), data1[0]);
            } else {
                br = ::mpn_sub(rdata, data2, static_cast<::mp_size_t>(asize2), data1, static_cast<::mp_size_t>(asize1));
            }
            assert(!br);
            rop._mp_size = integer_sub_compute_size(rdata, asize2);
            if (sign2 != 1) {
                rop._mp_size = -rop._mp_size;
            }
        }
    }
    return true;
}

// Optimization for single-limb statics with no nails.
template <std::size_t SSize>
inline bool static_add_impl(static_int<SSize> &rop, const static_int<SSize> &op1, const static_int<SSize> &op2,
                            mpz_size_t asize1, mpz_size_t asize2, int sign1, int sign2,
                            const std::integral_constant<int, 1> &)
{
    auto rdata = rop.m_limbs.data();
    auto data1 = op1.m_limbs.data(), data2 = op2.m_limbs.data();
    // NOTE: both asizes have to be 0 or 1 here.
    assert((asize1 == 1 && data1[0] != 0u) || (asize1 == 0 && data1[0] == 0u));
    assert((asize2 == 1 && data2[0] != 0u) || (asize2 == 0 && data2[0] == 0u));
    ::mp_limb_t tmp;
    if (sign1 == sign2) {
        // When the signs are identical, we can implement addition as a true addition.
        if (mppp_unlikely(limb_add_overflow(data1[0], data2[0], &tmp))) {
            return false;
        }
        // Assign the output. asize can be zero (sign1 == sign2 == 0) or 1.
        rop._mp_size = sign1;
        rdata[0] = tmp;
    } else {
        // When the signs differ, we need to implement addition as a subtraction.
        // NOTE: this also includes the case in which only one of the operands is zero.
        if (data1[0] >= data2[0]) {
            // op1 is not smaller than op2.
            tmp = data1[0] - data2[0];
            // asize is either 1 or 0 (0 iff abs(op1) == abs(op2)).
            rop._mp_size = sign1 * static_cast<int>(tmp != 0u);
            rdata[0] = tmp;
        } else {
            // NOTE: this has to be one, as data2[0] and data1[0] cannot be equal.
            rop._mp_size = sign2;
            rdata[0] = data2[0] - data1[0];
        }
    }
    return true;
}

// Optimization for two-limbs statics with no nails.
// Small helper to compare two statics of equal asize 1 or 2.
inline int integer_compare_limbs_2(const ::mp_limb_t *data1, const ::mp_limb_t *data2, mpz_size_t asize)
{
    // NOTE: this requires no nail bits.
    assert(!GMP_NAIL_BITS);
    assert(asize == 1 || asize == 2);
    // Start comparing from the top.
    auto cmp_idx = asize - 1;
    if (data1[cmp_idx] != data2[cmp_idx]) {
        return data1[cmp_idx] > data2[cmp_idx] ? 1 : -1;
    }
    // The top limbs are equal, move down one limb.
    // If we are already at the bottom limb, it means the two numbers are equal.
    if (!cmp_idx) {
        return 0;
    }
    --cmp_idx;
    if (data1[cmp_idx] != data2[cmp_idx]) {
        return data1[cmp_idx] > data2[cmp_idx] ? 1 : -1;
    }
    return 0;
}

template <std::size_t SSize>
inline bool static_add_impl(static_int<SSize> &rop, const static_int<SSize> &op1, const static_int<SSize> &op2,
                            mpz_size_t asize1, mpz_size_t asize2, int sign1, int sign2,
                            const std::integral_constant<int, 2> &)
{
    auto rdata = rop.m_limbs.data();
    auto data1 = op1.m_limbs.data(), data2 = op2.m_limbs.data();
    if (sign1 == sign2) {
        // NOTE: this handles the case in which the numbers have the same sign, including 0 + 0.
        //
        // NOTE: this is the implementation for 2 limbs, even if potentially the operands have 1 limb.
        // The idea here is that it's better to do a few computations more rather than paying the branching
        // cost. 1-limb operands will have the upper limb set to zero from the zero-initialization of
        // the limbs of static ints.
        //
        // NOTE: the rop hi limb might spill over either from the addition of the hi limbs
        // of op1 and op2, or by the addition of carry coming over from the addition of
        // the lo limbs of op1 and op2.
        //
        // Add the hi and lo limbs.
        const auto a = data1[0], b = data2[0], c = data1[1], d = data2[1];
        ::mp_limb_t lo, hi1, hi2;
        const ::mp_limb_t cy_lo = limb_add_overflow(a, b, &lo), cy_hi1 = limb_add_overflow(c, d, &hi1),
                          cy_hi2 = limb_add_overflow(hi1, cy_lo, &hi2);
        // The result will overflow if we have any carry relating to the high limb.
        if (mppp_unlikely(cy_hi1 || cy_hi2)) {
            return false;
        }
        // For the size compuation:
        // - if sign1 == 0, size is zero,
        // - if sign1 == +-1, then the size is either +-1 or +-2: asize is 2 if the result
        //   has a nonzero 2nd limb, otherwise asize is 1.
        rop._mp_size = sign1 * (static_cast<int>(hi2 != 0u) + 1);
        rdata[0] = lo;
        rdata[1] = hi2;
    } else {
        // When the signs differ, we need to implement addition as a subtraction.
        // NOTE: this also includes the case in which only one of the operands is zero.
        if (asize1 > asize2 || (asize1 == asize2 && integer_compare_limbs_2(data1, data2, asize1) >= 0)) {
            // op1 is >= op2 in absolute value.
            const auto lo = data1[0] - data2[0];
            // If there's a borrow, then hi1 > hi2, otherwise we would have a negative result.
            assert(data1[0] >= data2[0] || data1[1] > data2[1]);
            // This can never wrap around, at most it goes to zero.
            const auto hi = data1[1] - data2[1] - static_cast<::mp_limb_t>(data1[0] < data2[0]);
            // asize can be 0, 1 or 2. The sign1 (which cannot be zero due to the branch we are in)
            // takes care of the sign of the size.
            rop._mp_size = sign1 * size_from_lohi(lo, hi);
            rdata[0] = lo;
            rdata[1] = hi;
        } else {
            // op2 is > op1 in absolute value.
            const auto lo = data2[0] - data1[0];
            assert(data2[0] >= data1[0] || data2[1] > data1[1]);
            const auto hi = data2[1] - data1[1] - static_cast<::mp_limb_t>(data2[0] < data1[0]);
            // asize can be 1 or 2, but not zero as we know abs(op1) != abs(op2). Same idea as above.
            rop._mp_size = sign2 * (static_cast<int>(hi != 0u) + 1);
            rdata[0] = lo;
            rdata[1] = hi;
        }
    }
    return true;
}

template <bool AddOrSub, std::size_t SSize>
inline bool static_addsub(static_int<SSize> &rop, const static_int<SSize> &op1, const static_int<SSize> &op2)
{
    // NOTE: effectively negate op2 if we are subtracting.
    mpz_size_t asize1 = op1._mp_size, asize2 = AddOrSub ? op2._mp_size : -op2._mp_size;
    int sign1 = asize1 != 0, sign2 = asize2 != 0;
    if (asize1 < 0) {
        asize1 = -asize1;
        sign1 = -1;
    }
    if (asize2 < 0) {
        asize2 = -asize2;
        sign2 = -1;
    }
    const bool retval
        = static_add_impl(rop, op1, op2, asize1, asize2, sign1, sign2, integer_static_add_algo<static_int<SSize>>{});
    if (integer_static_add_algo<static_int<SSize>>::value == 0 && retval) {
        // If we used the mpn functions and we actually wrote into rop, then
        // make sure we zero out the unused limbs.
        // NOTE: this is necessary because, in theory, we may end up using mpn functions also for SSize <= opt_size.
        // This is not the case on any tested build so far.
        rop.zero_unused_limbs();
    }
    return retval;
}
}

/// Ternary addition.
/**
 * This function will set \p rop to <tt>op1 + op2</tt>.
 *
 * @param rop the return value.
 * @param op1 the first argument.
 * @param op2 the second argument.
 *
 * @return a reference to \p rop.
 */
template <std::size_t SSize>
inline integer<SSize> &add(integer<SSize> &rop, const integer<SSize> &op1, const integer<SSize> &op2)
{
    const bool s1 = op1.is_static(), s2 = op2.is_static();
    bool sr = rop.is_static();
    if (mppp_likely(s1 && s2)) {
        // If both op1 and op2 are static, we will try to do the static add.
        // We might need to downgrade rop to static.
        if (!sr) {
            // NOTE: here we are sure rop is distinct from op1/op2, as
            // rop is dynamic and op1/op2 are both static.
            rop.set_zero();
            sr = true;
        }
        if (mppp_likely(
                static_addsub<true>(rop._get_union().g_st(), op1._get_union().g_st(), op2._get_union().g_st()))) {
            return rop;
        }
    }
    if (sr) {
        rop._get_union().promote(SSize + 1u);
    }
    ::mpz_add(&rop._get_union().g_dy(), op1.get_mpz_view(), op2.get_mpz_view());
    return rop;
}

inline namespace detail
{

// Metaprogramming for selecting the algorithm for static add/sub with ui. The selection happens via
// an std::integral_constant with 3 possible values:
// - 0 (default case): use the GMP mpn functions,
// - 1: selected when there are no nail bits and the static size is 1,
// - 2: selected when there are no nail bits and the static size is 2.
template <typename SInt>
using integer_static_addsub_ui_algo = std::integral_constant<
    int, (!GMP_NAIL_BITS && SInt::s_size == 1) ? 1 : ((!GMP_NAIL_BITS && SInt::s_size == 2) ? 2 : 0)>;

// mpn implementation.
template <bool AddOrSub, std::size_t SSize>
inline bool static_addsub_ui_impl(static_int<SSize> &rop, const static_int<SSize> &op1, mpz_size_t asize1, int sign1,
                                  unsigned long op2, const std::integral_constant<int, 0> &)
{
    auto rdata = rop.m_limbs.data();
    auto data1 = op1.m_limbs.data();
    const auto size1 = op1._mp_size;
    const auto l2 = static_cast<::mp_limb_t>(op2);
    // mpn functions require nonzero arguments.
    if (mppp_unlikely(!l2)) {
        rop._mp_size = size1;
        copy_limbs(data1, data1 + asize1, rdata);
        return true;
    }
    // We now know l2 is not zero, so its "sign" must be either 1 or -1.
    constexpr int sign2 = AddOrSub ? 1 : -1;
    if (mppp_unlikely(!sign1)) {
        // NOTE: this has to be +-1 because l2 == 0 is handled above.
        rop._mp_size = sign2;
        rdata[0] = l2;
        return true;
    }
    // This is the same overflow check as in static_addsub(). As in static_addsub(), this is not as tight/precise
    // as it could be.
    const bool c1 = std::size_t(asize1) == SSize && ((data1[asize1 - 1] & GMP_NUMB_MASK) >> (GMP_NUMB_BITS - 1));
    const bool c2 = SSize == 1u && (l2 >> (GMP_NUMB_BITS - 1));
    if (mppp_unlikely(c1 || c2)) {
        return false;
    }
    if (sign1 == sign2) {
        // op1 and op2 have the same sign. Implement as a true addition.
        if (::mpn_add_1(rdata, data1, static_cast<::mp_size_t>(asize1), l2)) {
            assert(asize1 < static_int<SSize>::s_size);
            // New size is old size + 1 if old size was positive, old size - 1 otherwise.
            rop._mp_size = size1 + sign2;
            // NOTE: there should be no need to use GMP_NUMB_MASK here.
            rdata[asize1] = 1u;
        } else {
            // Without carry, the size is unchanged.
            rop._mp_size = size1;
        }
    } else {
        // op1 and op2 have different signs. Implement as a subtraction.
        if (asize1 > 1 || (asize1 == 1 && (data1[0] & GMP_NUMB_MASK) >= l2)) {
            // abs(op1) >= abs(op2).
            const auto br = ::mpn_sub_1(rdata, data1, static_cast<::mp_size_t>(asize1), l2);
            (void)br;
            assert(!br);
            // The asize can be the original one or original - 1 (we subtracted a limb). If size1 was positive,
            // sign2 has to be negative and we potentially subtract 1, if size1 was negative then sign2 has to be
            // positive and we potentially add 1.
            rop._mp_size = size1 + sign2 * !(rdata[asize1 - 1] & GMP_NUMB_MASK);
        } else {
            // abs(op2) > abs(op1).
            const auto br = ::mpn_sub_1(rdata, &l2, 1, data1[0]);
            (void)br;
            assert(!br);
            // The size must be +-1, as abs(op2) == abs(op1) is handled above.
            assert((rdata[0] & GMP_NUMB_MASK));
            rop._mp_size = sign2;
        }
    }
    return true;
}

// 1-limb optimisation (no nails).
template <bool AddOrSub, std::size_t SSize>
inline bool static_addsub_ui_impl(static_int<SSize> &rop, const static_int<SSize> &op1, mpz_size_t, int sign1,
                                  unsigned long op2, const std::integral_constant<int, 1> &)
{
    const auto l1 = op1.m_limbs[0];
    const auto l2 = static_cast<::mp_limb_t>(op2);
    ::mp_limb_t tmp;
    if ((sign1 >= 0 && AddOrSub) || (sign1 <= 0 && !AddOrSub)) {
        // op1 non-negative and addition, or op1 non-positive and subtraction. Implement
        // as a true addition.
        if (mppp_unlikely(limb_add_overflow(l1, l2, &tmp))) {
            return false;
        }
        // The size is 1 for addition, -1 for subtraction, unless
        // the result is zero.
        rop._mp_size = (AddOrSub ? 1 : -1) * (tmp != 0u);
        rop.m_limbs[0] = tmp;
    } else {
        // op1 negative and addition, or op1 positive and subtraction. Implement
        // as a subtraction.
        if (l1 >= l2) {
            // op1 has larger or equal abs.
            tmp = l1 - l2;
            // asize is 1 or 0, 0 iff l1 == l2. Sign is negative for add, positive for sub.
            rop._mp_size = (AddOrSub ? -1 : 1) * (tmp != 0u);
            rop.m_limbs[0] = tmp;
        } else {
            // op1 has smaller abs. The result will be positive for add, negative
            // for sub (cannot be zero as it is handled above).
            rop._mp_size = AddOrSub ? 1 : -1;
            rop.m_limbs[0] = l2 - l1;
        }
    }
    return true;
}

// 2-limb optimisation (no nails).
template <bool AddOrSub, std::size_t SSize>
inline bool static_addsub_ui_impl(static_int<SSize> &rop, const static_int<SSize> &op1, mpz_size_t asize1, int sign1,
                                  unsigned long op2, const std::integral_constant<int, 2> &)
{
    auto rdata = rop.m_limbs.data();
    auto data1 = op1.m_limbs.data();
    const auto l2 = static_cast<::mp_limb_t>(op2);
    if ((sign1 >= 0 && AddOrSub) || (sign1 <= 0 && !AddOrSub)) {
        // op1 non-negative and addition, or op1 non-positive and subtraction. Implement
        // as a true addition.
        // These two limbs will contain the result.
        ::mp_limb_t lo, hi;
        // Add l2 to the low limb, placing the result in lo.
        const ::mp_limb_t cy_lo = limb_add_overflow(data1[0], l2, &lo);
        // Add the carry from the low addition to the high limb, placing the result in hi.
        const ::mp_limb_t cy_hi = limb_add_overflow(data1[1], cy_lo, &hi);
        if (mppp_unlikely(cy_hi)) {
            return false;
        }
        // Compute the new asize. It can be 0, 1 or 2.
        rop._mp_size = (AddOrSub ? 1 : -1) * size_from_lohi(lo, hi);
        // Write out.
        rdata[0] = lo;
        rdata[1] = hi;
    } else {
        // op1 negative and addition, or op1 positive and subtraction. Implement
        // as a subtraction.
        // Compare their absolute values.
        if (asize1 == 2 || data1[0] >= l2) {
            // op1 is >= op2 in absolute value.
            const auto lo = data1[0] - l2;
            // Sub from hi the borrow.
            const auto hi = data1[1] - static_cast<::mp_limb_t>(data1[0] < l2);
            // The final asize can be 2, 1 or 0. Sign is negative for add, positive for sub.
<<<<<<< HEAD
            rop._mp_size = (AddOrSub ? -1 : 1) * size_fom_lohi(lo, hi);
=======
            rop._mp_size = (AddOrSub ? -1 : 1) * size_from_lohi(lo, hi);
>>>>>>> 0a739a09
            rdata[0] = lo;
            rdata[1] = hi;
        } else {
            // op2 > op1 in absolute value.
            // Size has to be +-1.
            rop._mp_size = AddOrSub ? 1 : -1;
            rdata[0] = l2 - data1[0];
            rdata[1] = 0u;
        }
    }
    return true;
}

template <bool AddOrSub, std::size_t SSize>
inline bool static_addsub_ui(static_int<SSize> &rop, const static_int<SSize> &op1, unsigned long op2)
{
    mpz_size_t asize1 = op1._mp_size;
    int sign1 = asize1 != 0;
    if (asize1 < 0) {
        asize1 = -asize1;
        sign1 = -1;
    }
    const bool retval = static_addsub_ui_impl<AddOrSub>(rop, op1, asize1, sign1, op2,
                                                        integer_static_addsub_ui_algo<static_int<SSize>>{});
    if (integer_static_addsub_ui_algo<static_int<SSize>>::value == 0 && retval) {
        // If we used the mpn functions and we actually wrote into rop, then
        // make sure we zero out the unused limbs.
        // NOTE: same as above, we may have used mpn function when SSize <= opt_size.
        rop.zero_unused_limbs();
    }
    return retval;
}
}

/// Ternary addition with <tt>unsigned long</tt>.
/**
 * This function will set \p rop to <tt>op1 + op2</tt>.
 *
 * @param rop the return value.
 * @param op1 the first argument.
 * @param op2 the second argument.
 *
 * @return a reference to \p rop.
 */
template <std::size_t SSize>
inline integer<SSize> &add_ui(integer<SSize> &rop, const integer<SSize> &op1, unsigned long op2)
{
    // LCOV_EXCL_START
    if (std::numeric_limits<unsigned long>::max() > GMP_NUMB_MAX) {
        // For the optimised version below to kick in we need to be sure we can safely convert
        // unsigned long to an ::mp_limb_t, modulo nail bits. This because in the optimised version
        // we cast forcibly op2 to ::mp_limb_t. Otherwise, we just call add() after converting op2 to an
        // integer.
        // NOTE: it does not look like this can be hit on any modern setup, apart from Win32, and we
        // don't check coverage on that.
        add(rop, op1, integer<SSize>{op2});
        return rop;
    }
    // LCOV_EXCL_STOP
    const bool s1 = op1.is_static();
    bool sr = rop.is_static();
    if (mppp_likely(s1)) {
        if (!sr) {
            rop.set_zero();
            sr = true;
        }
        if (mppp_likely(static_addsub_ui<true>(rop._get_union().g_st(), op1._get_union().g_st(), op2))) {
            return rop;
        }
    }
    if (sr) {
        rop._get_union().promote(SSize + 1u);
    }
    ::mpz_add_ui(&rop._get_union().g_dy(), op1.get_mpz_view(), op2);
    return rop;
}

/// Ternary subtraction with <tt>unsigned long</tt>.
/**
 * This function will set \p rop to <tt>op1 - op2</tt>.
 *
 * @param rop the return value.
 * @param op1 the first argument.
 * @param op2 the second argument.
 *
 * @return a reference to \p rop.
 */
template <std::size_t SSize>
inline integer<SSize> &sub_ui(integer<SSize> &rop, const integer<SSize> &op1, unsigned long op2)
{
    // LCOV_EXCL_START
    if (std::numeric_limits<unsigned long>::max() > GMP_NUMB_MASK) {
        sub(rop, op1, integer<SSize>{op2});
        return rop;
    }
    // LCOV_EXCL_STOP
    const bool s1 = op1.is_static();
    bool sr = rop.is_static();
    if (mppp_likely(s1)) {
        if (!sr) {
            rop.set_zero();
            sr = true;
        }
        if (mppp_likely(static_addsub_ui<false>(rop._get_union().g_st(), op1._get_union().g_st(), op2))) {
            return rop;
        }
    }
    if (sr) {
        rop._get_union().promote(SSize + 1u);
    }
    ::mpz_sub_ui(&rop._get_union().g_dy(), op1.get_mpz_view(), op2);
    return rop;
}

/// Ternary subtraction.
/**
 * This function will set \p rop to <tt>op1 - op2</tt>.
 *
 * @param rop the return value.
 * @param op1 the first argument.
 * @param op2 the second argument.
 *
 * @return a reference to \p rop.
 */
template <std::size_t SSize>
inline integer<SSize> &sub(integer<SSize> &rop, const integer<SSize> &op1, const integer<SSize> &op2)
{
    const bool s1 = op1.is_static(), s2 = op2.is_static();
    bool sr = rop.is_static();
    if (mppp_likely(s1 && s2)) {
        if (!sr) {
            rop.set_zero();
            sr = true;
        }
        if (mppp_likely(
                static_addsub<false>(rop._get_union().g_st(), op1._get_union().g_st(), op2._get_union().g_st()))) {
            return rop;
        }
    }
    if (sr) {
        rop._get_union().promote(SSize + 1u);
    }
    ::mpz_sub(&rop._get_union().g_dy(), op1.get_mpz_view(), op2.get_mpz_view());
    return rop;
}

inline namespace detail
{

// The double limb multiplication optimization is available in the following cases:
// - no nails, we are on a 64bit MSVC build, the limb type has exactly 64 bits and GMP_NUMB_BITS is 64,
// - no nails, we have a 128bit unsigned available, the limb type has exactly 64 bits and GMP_NUMB_BITS is 64,
// - no nails, the smallest 64 bit unsigned type has exactly 64 bits, the limb type has exactly 32 bits and
//   GMP_NUMB_BITS is 32.
// NOTE: here we are checking that GMP_NUMB_BITS is the same as the limits ::digits property, which is probably
// rather redundant on any conceivable architecture.
using integer_have_dlimb_mul = std::integral_constant<bool,
#if (defined(_MSC_VER) && defined(_WIN64) && (GMP_NUMB_BITS == 64)) || (defined(MPPP_UINT128) && (GMP_NUMB_BITS == 64))
                                                      !GMP_NAIL_BITS && std::numeric_limits<::mp_limb_t>::digits == 64
#elif GMP_NUMB_BITS == 32
                                                      !GMP_NAIL_BITS
                                                          && std::numeric_limits<std::uint_least64_t>::digits == 64
                                                          && std::numeric_limits<::mp_limb_t>::digits == 32
#else
                                                      false
#endif
                                                      >;

template <typename SInt>
using integer_static_mul_algo
    = std::integral_constant<int, (SInt::s_size == 1 && integer_have_dlimb_mul::value)
                                      ? 1
                                      : ((SInt::s_size == 2 && integer_have_dlimb_mul::value) ? 2 : 0)>;

// mpn implementation.
// NOTE: this function (and the other overloads) returns 0 in case of success, otherwise it returns a hint
// about the size in limbs of the result.
template <std::size_t SSize>
inline std::size_t static_mul_impl(static_int<SSize> &rop, const static_int<SSize> &op1, const static_int<SSize> &op2,
                                   mpz_size_t asize1, mpz_size_t asize2, int sign1, int sign2,
                                   const std::integral_constant<int, 0> &)
{
    // Handle zeroes.
    if (mppp_unlikely(!sign1 || !sign2)) {
        rop._mp_size = 0;
        return 0u;
    }
    auto rdata = rop.m_limbs.data();
    auto data1 = op1.m_limbs.data(), data2 = op2.m_limbs.data();
    const auto max_asize = std::size_t(asize1 + asize2);
    // Temporary storage, to be used if we cannot write into rop.
    std::array<::mp_limb_t, SSize * 2u> res;
    // We can write directly into rop if these conditions hold:
    // - rop does not overlap with op1 and op2,
    // - SSize is large enough to hold the max size of the result.
    ::mp_limb_t *MPPP_RESTRICT res_data = (rdata != data1 && rdata != data2 && max_asize <= SSize) ? rdata : res.data();
    // Proceed to the multiplication.
    ::mp_limb_t hi;
    if (asize2 == 1) {
        // NOTE: the 1-limb versions do not write the hi limb, we have to write it ourselves.
        hi = ::mpn_mul_1(res_data, data1, static_cast<::mp_size_t>(asize1), data2[0]);
        res_data[asize1] = hi;
    } else if (asize1 == 1) {
        hi = ::mpn_mul_1(res_data, data2, static_cast<::mp_size_t>(asize2), data1[0]);
        res_data[asize2] = hi;
    } else if (asize1 == asize2) {
        ::mpn_mul_n(res_data, data1, data2, static_cast<::mp_size_t>(asize1));
        hi = res_data[2 * asize1 - 1];
    } else if (asize1 >= asize2) {
        hi = ::mpn_mul(res_data, data1, static_cast<::mp_size_t>(asize1), data2, static_cast<::mp_size_t>(asize2));
    } else {
        hi = ::mpn_mul(res_data, data2, static_cast<::mp_size_t>(asize2), data1, static_cast<::mp_size_t>(asize1));
    }
    // The actual size.
    const std::size_t asize = max_asize - unsigned(hi == 0u);
    if (res_data == rdata) {
        // If we wrote directly into rop, it means that we had enough storage in it to begin with.
        rop._mp_size = mpz_size_t(asize);
        if (sign1 != sign2) {
            rop._mp_size = -rop._mp_size;
        }
        return 0u;
    }
    // If we used the temporary storage, we need to check if we can write into rop.
    if (asize > SSize) {
        // Not enough space, return the size.
        return asize;
    }
    // Enough space, set size and copy limbs.
    rop._mp_size = mpz_size_t(asize);
    if (sign1 != sign2) {
        rop._mp_size = -rop._mp_size;
    }
    // NOTE: here we are sure that res_data != rdata, as we checked it earlier.
    copy_limbs_no(res_data, res_data + asize, rdata);
    return 0u;
}

#if defined(_MSC_VER) && defined(_WIN64) && (GMP_NUMB_BITS == 64) && !GMP_NAIL_BITS

inline ::mp_limb_t dlimb_mul(::mp_limb_t op1, ::mp_limb_t op2, ::mp_limb_t *hi)
{
    return ::UnsignedMultiply128(op1, op2, hi);
}

#elif defined(MPPP_UINT128) && (GMP_NUMB_BITS == 64) && !GMP_NAIL_BITS

inline ::mp_limb_t dlimb_mul(::mp_limb_t op1, ::mp_limb_t op2, ::mp_limb_t *hi)
{
    using dlimb_t = MPPP_UINT128;
    const dlimb_t res = dlimb_t(op1) * op2;
    *hi = static_cast<::mp_limb_t>(res >> 64);
    return static_cast<::mp_limb_t>(res);
}

#elif GMP_NUMB_BITS == 32 && !GMP_NAIL_BITS

inline ::mp_limb_t dlimb_mul(::mp_limb_t op1, ::mp_limb_t op2, ::mp_limb_t *hi)
{
    using dlimb_t = std::uint_least64_t;
    const dlimb_t res = dlimb_t(op1) * op2;
    *hi = static_cast<::mp_limb_t>(res >> 32);
    return static_cast<::mp_limb_t>(res);
}

#endif

// 1-limb optimization via dlimb.
template <std::size_t SSize>
inline std::size_t static_mul_impl(static_int<SSize> &rop, const static_int<SSize> &op1, const static_int<SSize> &op2,
                                   mpz_size_t, mpz_size_t, int, int, const std::integral_constant<int, 1> &)
{
    ::mp_limb_t hi;
    const ::mp_limb_t lo = dlimb_mul(op1.m_limbs[0], op2.m_limbs[0], &hi);
    if (mppp_unlikely(hi)) {
        return 2u;
    }
    // The size will be zero if at least one operand is zero, otherwise +-1
    // depending on the signs of the operands.
    rop._mp_size = op1._mp_size * op2._mp_size;
    rop.m_limbs[0] = lo;
    return 0u;
}

// 2-limb optimization via dlimb.
template <std::size_t SSize>
inline std::size_t static_mul_impl(static_int<SSize> &rop, const static_int<SSize> &op1, const static_int<SSize> &op2,
                                   mpz_size_t asize1, mpz_size_t asize2, int sign1, int sign2,
                                   const std::integral_constant<int, 2> &)
{
    if (asize1 <= 1 && asize2 <= 1) {
        // NOTE: this handles zeroes as well: we know that the limbs are all zeroes in such
        // a case (as we always guarantee unused limbs are zeroed), and the sign1 * sign2 multiplication takes care of
        // the size.
        rop.m_limbs[0] = dlimb_mul(op1.m_limbs[0], op2.m_limbs[0], &rop.m_limbs[1]);
        rop._mp_size = sign1 * sign2 * static_cast<mpz_size_t>(2 - (rop.m_limbs[1] == 0u));
        return 0u;
    }
    if (asize1 != asize2) {
        // The only possibility of success is 2limbs x 1limb.
        //
        //             b      a X
        //                    c
        // --------------------
        // tmp[2] tmp[1] tmp[0]
        //
        ::mp_limb_t a = op1.m_limbs[0], b = op1.m_limbs[1], c = op2.m_limbs[0];
        if (asize1 < asize2) {
            // Switch them around if needed.
            a = op2.m_limbs[0], b = op2.m_limbs[1], c = op1.m_limbs[0];
        }
        ::mp_limb_t ca_lo, ca_hi, cb_lo, cb_hi, tmp0, tmp1, tmp2;
        ca_lo = dlimb_mul(c, a, &ca_hi);
        cb_lo = dlimb_mul(c, b, &cb_hi);
        tmp0 = ca_lo;
        const auto cy = limb_add_overflow(cb_lo, ca_hi, &tmp1);
        tmp2 = cb_hi + cy;
        // Now determine the size. asize must be at least 2.
        const mpz_size_t asize = 2 + mpz_size_t(tmp2 != 0u);
        if (asize == 2) {
            // Size is good, write out the result.
            rop._mp_size = sign1 * sign2 * asize;
            rop.m_limbs[0] = tmp0;
            rop.m_limbs[1] = tmp1;
            return 0u;
        }
    }
    // Return 4 as a size hint. Real size could be 3, but GMP will require 4 limbs
    // of storage to perform the operation anyway.
    return 4u;
}

template <std::size_t SSize>
inline std::size_t static_mul(static_int<SSize> &rop, const static_int<SSize> &op1, const static_int<SSize> &op2)
{
    // Cache a few quantities, detect signs.
    mpz_size_t asize1 = op1._mp_size, asize2 = op2._mp_size;
    int sign1 = asize1 != 0, sign2 = asize2 != 0;
    if (asize1 < 0) {
        asize1 = -asize1;
        sign1 = -1;
    }
    if (asize2 < 0) {
        asize2 = -asize2;
        sign2 = -1;
    }
    const std::size_t retval
        = static_mul_impl(rop, op1, op2, asize1, asize2, sign1, sign2, integer_static_mul_algo<static_int<SSize>>{});
    if (integer_static_mul_algo<static_int<SSize>>::value == 0 && retval == 0u) {
        // If we used the mpn functions, and actually wrote into the result,
        // zero the unused limbs on top (if necessary).
        // NOTE: same as above, we may end up using mpn functions for SSize <= opt_size.
        rop.zero_unused_limbs();
    }
    return retval;
}
}

/// Ternary multiplication.
/**
 * This function will set \p rop to <tt>op1 * op2</tt>.
 *
 * @param rop the return value.
 * @param op1 the first argument.
 * @param op2 the second argument.
 *
 * @return a reference to \p rop.
 */
template <std::size_t SSize>
inline integer<SSize> &mul(integer<SSize> &rop, const integer<SSize> &op1, const integer<SSize> &op2)
{
    const bool s1 = op1.is_static(), s2 = op2.is_static();
    bool sr = rop.is_static();
    std::size_t size_hint = 0u;
    if (mppp_likely(s1 && s2)) {
        if (!sr) {
            rop.set_zero();
            sr = true;
        }
        size_hint = static_mul(rop._get_union().g_st(), op1._get_union().g_st(), op2._get_union().g_st());
        if (mppp_likely(size_hint == 0u)) {
            return rop;
        }
    }
    if (sr) {
        // We use the size hint from the static_mul if available, otherwise a normal promotion will take place.
        // NOTE: here the best way of proceeding would be to calculate the max size of the result based on
        // the op1/op2 sizes, but for whatever reason this computation has disastrous performance consequences
        // on micro-benchmarks. We need to understand if that's the case in real-world scenarios as well, and
        // revisit this.
        rop._get_union().promote(size_hint);
    }
    ::mpz_mul(&rop._get_union().g_dy(), op1.get_mpz_view(), op2.get_mpz_view());
    return rop;
}

inline namespace detail
{

// Selection of the algorithm for addmul: if optimised algorithms exist for both add and mul, then use the
// optimised addmul algos. Otherwise, use the mpn one.
template <typename SInt>
using integer_static_addmul_algo = std::integral_constant<
    int, (integer_static_add_algo<SInt>::value == 2 && integer_static_mul_algo<SInt>::value == 2)
             ? 2
             : ((integer_static_add_algo<SInt>::value == 1 && integer_static_mul_algo<SInt>::value == 1) ? 1 : 0)>;

// NOTE: same return value as mul: 0 for success, otherwise a hint for the size of the result.
template <std::size_t SSize>
inline std::size_t static_addmul_impl(static_int<SSize> &rop, const static_int<SSize> &op1,
                                      const static_int<SSize> &op2, mpz_size_t asizer, mpz_size_t asize1,
                                      mpz_size_t asize2, int signr, int sign1, int sign2,
                                      const std::integral_constant<int, 0> &)
{
    // First try to do the static prod, if it does not work it's a failure.
    static_int<SSize> prod;
    if (mppp_unlikely(
            static_mul_impl(prod, op1, op2, asize1, asize2, sign1, sign2, std::integral_constant<int, 0>{}))) {
        // This is the maximum size a static addmul can have.
        return SSize * 2u + 1u;
    }
    // Determine sign and asize of the product.
    mpz_size_t asize_prod = prod._mp_size;
    int sign_prod = (asize_prod != 0);
    if (asize_prod < 0) {
        asize_prod = -asize_prod;
        sign_prod = -1;
    }
    // Try to do the add.
    if (mppp_unlikely(
            !static_add_impl(rop, rop, prod, asizer, asize_prod, signr, sign_prod, std::integral_constant<int, 0>{}))) {
        return SSize + 1u;
    }
    return 0u;
}

template <std::size_t SSize>
inline std::size_t static_addmul_impl(static_int<SSize> &rop, const static_int<SSize> &op1,
                                      const static_int<SSize> &op2, mpz_size_t, mpz_size_t, mpz_size_t, int signr,
                                      int sign1, int sign2, const std::integral_constant<int, 1> &)
{
    // First we do op1 * op2.
    ::mp_limb_t tmp;
    const ::mp_limb_t prod = dlimb_mul(op1.m_limbs[0], op2.m_limbs[0], &tmp);
    if (mppp_unlikely(tmp)) {
        return 3u;
    }
    // Determine the sign of the product: 0, 1 or -1.
    const int sign_prod = sign1 * sign2;
    // Now add/sub.
    if (signr == sign_prod) {
        // Same sign, do addition with overflow check.
        if (mppp_unlikely(limb_add_overflow(rop.m_limbs[0], prod, &tmp))) {
            return 2u;
        }
        // Assign the output.
        rop._mp_size = signr;
        rop.m_limbs[0] = tmp;
    } else {
        // When the signs differ, we need to implement addition as a subtraction.
        if (rop.m_limbs[0] >= prod) {
            // abs(rop) >= abs(prod).
            tmp = rop.m_limbs[0] - prod;
            // asize is either 1 or 0 (0 iff rop == prod).
            rop._mp_size = signr * static_cast<int>(tmp != 0u);
            rop.m_limbs[0] = tmp;
        } else {
            // NOTE: this cannot be zero, as rop and prod cannot be equal.
            rop._mp_size = sign_prod;
            rop.m_limbs[0] = prod - rop.m_limbs[0];
        }
    }
    return 0u;
}

template <std::size_t SSize>
inline std::size_t static_addmul_impl(static_int<SSize> &rop, const static_int<SSize> &op1,
                                      const static_int<SSize> &op2, mpz_size_t asizer, mpz_size_t asize1,
                                      mpz_size_t asize2, int signr, int sign1, int sign2,
                                      const std::integral_constant<int, 2> &)
{
    if (mppp_unlikely(!asize1 || !asize2)) {
        // If op1 or op2 are zero, rop will be unchanged.
        return 0u;
    }
    // Handle op1 * op2.
    std::array<::mp_limb_t, 2> prod;
    const int sign_prod = sign1 * sign2;
    mpz_size_t asize_prod;
    if (asize1 == 1 && asize2 == 1) {
        prod[0] = dlimb_mul(op1.m_limbs[0], op2.m_limbs[0], &prod[1]);
        asize_prod = (asize1 + asize2) - (prod[1] == 0u);
    } else {
        // The only possibility of success is 2limbs x 1limb.
        //
        //       b       a X
        //               c
        // ---------------
        // prod[1] prod[0]
        //
        if (mppp_unlikely(asize1 == asize2)) {
            // This means that both sizes are 2.
            return 5u;
        }
        ::mp_limb_t a = op1.m_limbs[0], b = op1.m_limbs[1], c = op2.m_limbs[0];
        if (asize1 < asize2) {
            // Switch them around if needed.
            a = op2.m_limbs[0], b = op2.m_limbs[1], c = op1.m_limbs[0];
        }
        ::mp_limb_t ca_hi, cb_hi;
        // These are the three operations that build the result, two mults, one add.
        prod[0] = dlimb_mul(c, a, &ca_hi);
        prod[1] = dlimb_mul(c, b, &cb_hi);
        // NOTE: we can use this with overlapping arguments because the first two
        // are passed as copies.
        const auto cy = limb_add_overflow(prod[1], ca_hi, &prod[1]);
        // Check if the third limb exists, if so we return failure.
        if (mppp_unlikely(cb_hi || cy)) {
            return 4u;
        }
        asize_prod = 2;
    }
    // Proceed to the addition.
    if (signr == sign_prod) {
        // Add the hi and lo limbs.
        ::mp_limb_t lo, hi1, hi2;
        const ::mp_limb_t cy_lo = limb_add_overflow(rop.m_limbs[0], prod[0], &lo),
                          cy_hi1 = limb_add_overflow(rop.m_limbs[1], prod[1], &hi1),
                          cy_hi2 = limb_add_overflow(hi1, cy_lo, &hi2);
        // The result will overflow if we have any carry relating to the high limb.
        if (mppp_unlikely(cy_hi1 || cy_hi2)) {
            return 3u;
        }
        // For the size compuation:
        // - cannot be zero, as prod is not zero,
        // - if signr == +-1, then the size is either +-1 or +-2: asize is 2 if the result
        //   has a nonzero 2nd limb, otherwise asize is 1.
        rop._mp_size = signr * (static_cast<int>(hi2 != 0u) + 1);
        rop.m_limbs[0] = lo;
        rop.m_limbs[1] = hi2;
    } else {
        // When the signs differ, we need to implement addition as a subtraction.
        if (asizer > asize_prod
            || (asizer == asize_prod && integer_compare_limbs_2(&rop.m_limbs[0], &prod[0], asizer) >= 0)) {
            // rop >= prod in absolute value.
            const auto lo = rop.m_limbs[0] - prod[0];
            // If there's a borrow, then hi1 > hi2, otherwise we would have a negative result.
            assert(rop.m_limbs[0] >= prod[0] || rop.m_limbs[1] > prod[1]);
            // This can never wrap around, at most it goes to zero.
            const auto hi = rop.m_limbs[1] - prod[1] - static_cast<::mp_limb_t>(rop.m_limbs[0] < prod[0]);
            // asize can be 0, 1 or 2.
            rop._mp_size = signr * size_from_lohi(lo, hi);
            rop.m_limbs[0] = lo;
            rop.m_limbs[1] = hi;
        } else {
            // prod > rop in absolute value.
            const auto lo = prod[0] - rop.m_limbs[0];
            assert(prod[0] >= rop.m_limbs[0] || prod[1] > rop.m_limbs[1]);
            const auto hi = prod[1] - rop.m_limbs[1] - static_cast<::mp_limb_t>(prod[0] < rop.m_limbs[0]);
            // asize can be 1 or 2, but not zero as we know abs(prod) != abs(rop).
            rop._mp_size = sign_prod * (static_cast<int>(hi != 0u) + 1);
            rop.m_limbs[0] = lo;
            rop.m_limbs[1] = hi;
        }
    }
    return 0u;
}

template <bool AddOrSub, std::size_t SSize>
inline std::size_t static_addsubmul(static_int<SSize> &rop, const static_int<SSize> &op1, const static_int<SSize> &op2)
{
    // NOTE: negate op2 in case we are doing a submul.
    mpz_size_t asizer = rop._mp_size, asize1 = op1._mp_size, asize2 = AddOrSub ? op2._mp_size : -op2._mp_size;
    int signr = asizer != 0, sign1 = asize1 != 0, sign2 = asize2 != 0;
    if (asizer < 0) {
        asizer = -asizer;
        signr = -1;
    }
    if (asize1 < 0) {
        asize1 = -asize1;
        sign1 = -1;
    }
    if (asize2 < 0) {
        asize2 = -asize2;
        sign2 = -1;
    }
    const std::size_t retval = static_addmul_impl(rop, op1, op2, asizer, asize1, asize2, signr, sign1, sign2,
                                                  integer_static_addmul_algo<static_int<SSize>>{});
    if (integer_static_addmul_algo<static_int<SSize>>::value == 0 && retval == 0u) {
        // If we used the mpn functions, and actually wrote into the result,
        // zero the unused limbs on top (if necessary).
        // NOTE: as usual, potential of mpn use on optimised size.
        rop.zero_unused_limbs();
    }
    return retval;
}
}

/// Ternary multiply–add.
/**
 * This function will set \p rop to <tt>rop + op1 * op2</tt>.
 *
 * @param rop the return value.
 * @param op1 the first argument.
 * @param op2 the second argument.
 *
 * @return a reference to \p rop.
 */
template <std::size_t SSize>
inline integer<SSize> &addmul(integer<SSize> &rop, const integer<SSize> &op1, const integer<SSize> &op2)
{
    const bool sr = rop.is_static(), s1 = op1.is_static(), s2 = op2.is_static();
    std::size_t size_hint = 0u;
    if (mppp_likely(sr && s1 && s2)) {
        size_hint = static_addsubmul<true>(rop._get_union().g_st(), op1._get_union().g_st(), op2._get_union().g_st());
        if (mppp_likely(size_hint == 0u)) {
            return rop;
        }
    }
    if (sr) {
        rop._get_union().promote(size_hint);
    }
    ::mpz_addmul(&rop._get_union().g_dy(), op1.get_mpz_view(), op2.get_mpz_view());
    return rop;
}

/// Ternary multiply–sub.
/**
 * This function will set \p rop to <tt>rop - op1 * op2</tt>.
 *
 * @param rop the return value.
 * @param op1 the first argument.
 * @param op2 the second argument.
 *
 * @return a reference to \p rop.
 */
template <std::size_t SSize>
inline integer<SSize> &submul(integer<SSize> &rop, const integer<SSize> &op1, const integer<SSize> &op2)
{
    const bool sr = rop.is_static(), s1 = op1.is_static(), s2 = op2.is_static();
    std::size_t size_hint = 0u;
    if (mppp_likely(sr && s1 && s2)) {
        size_hint = static_addsubmul<false>(rop._get_union().g_st(), op1._get_union().g_st(), op2._get_union().g_st());
        if (mppp_likely(size_hint == 0u)) {
            return rop;
        }
    }
    if (sr) {
        rop._get_union().promote(size_hint);
    }
    ::mpz_submul(&rop._get_union().g_dy(), op1.get_mpz_view(), op2.get_mpz_view());
    return rop;
}

inline namespace detail
{

// mpn implementation.
template <std::size_t SSize>
inline std::size_t static_mul_2exp(static_int<SSize> &rop, const static_int<SSize> &n, std::size_t s)
{
    static_assert(SSize > static_int<SSize>::opt_size, "Cannot use mpn functions for optimised static size.");
    mpz_size_t asize = n._mp_size;
    if (s == 0u || asize == 0) {
        // If shift is zero, or the operand is zero, write n into rop and return success.
        rop = n;
        return 0u;
    }
    // Finish setting up asize and sign.
    int sign = 1;
    if (asize < 0) {
        asize = -asize;
        sign = -1;
    }
    // ls: number of entire limbs shifted.
    // rs: effective shift that will be passed to the mpn function.
    const std::size_t ls = s / unsigned(GMP_NUMB_BITS), rs = s % unsigned(GMP_NUMB_BITS);
    // At the very minimum, the new asize will be the old asize plus ls.
    // Check if we can represent it first.
    // NOTE: use >= because we may need to increase by 1 new_asize at the end, as a size hint.
    // LCOV_EXCL_START
    if (mppp_unlikely(ls >= std::numeric_limits<std::size_t>::max() - static_cast<std::size_t>(asize))) {
        // NOTE: don't think this can be hit on any setup currently.
        throw std::overflow_error("A left bitshift value of " + std::to_string(s) + " is too large");
    }
    // LCOV_EXCL_STOP
    const std::size_t new_asize = static_cast<std::size_t>(asize) + ls;
    if (new_asize < SSize) {
        // In this case the operation will always succeed, and we can write directly into rop.
        ::mp_limb_t ret = 0u;
        if (rs) {
            // Perform the shift via the mpn function, if we are effectively shifting at least 1 bit.
            // Overlapping is fine, as it is guaranteed that rop.m_limbs.data() + ls >= n.m_limbs.data().
            ret = ::mpn_lshift(rop.m_limbs.data() + ls, n.m_limbs.data(), static_cast<::mp_size_t>(asize),
                               unsigned(rs));
            // Write bits spilling out.
            rop.m_limbs[new_asize] = ret;
        } else {
            // Otherwise, just copy over (the mpn function requires the shift to be at least 1).
            // NOTE: we have to use move_backward here because the ranges may be overlapping but not
            // starting at the same pointer (in which case we could've used copy_limbs()). Here we know ls is not
            // zero: we don't have a remainder, and s == 0 was already handled above. Hence, new_asize > asize.
            assert(new_asize > static_cast<std::size_t>(asize));
            std::move_backward(n.m_limbs.begin(), n.m_limbs.begin() + asize, rop.m_limbs.begin() + new_asize);
        }
        // Zero the lower limbs vacated by the shift. We need to do this as we don't know
        // the state of rop.
        std::fill(rop.m_limbs.data(), rop.m_limbs.data() + ls, ::mp_limb_t(0));
        // Set the size.
        rop._mp_size = sign * (static_cast<mpz_size_t>(new_asize) + (ret != 0u));
        return 0u;
    }
    if (new_asize == SSize) {
        if (rs) {
            // In this case the operation may fail, so we need to write to temporary storage.
            std::array<::mp_limb_t, SSize> tmp;
            if (::mpn_lshift(tmp.data(), n.m_limbs.data(), static_cast<::mp_size_t>(asize), unsigned(rs))) {
                return SSize + 1u;
            }
            // The shift was successful without spill over, copy the content from the tmp
            // storage into rop.
            copy_limbs_no(tmp.data(), tmp.data() + asize, rop.m_limbs.data() + ls);
        } else {
            // If we shifted by a multiple of the limb size, then we can write directly to rop.
            assert(new_asize > static_cast<std::size_t>(asize));
            std::move_backward(n.m_limbs.begin(), n.m_limbs.begin() + asize, rop.m_limbs.begin() + new_asize);
        }
        // Zero the lower limbs vacated by the shift.
        std::fill(rop.m_limbs.data(), rop.m_limbs.data() + ls, ::mp_limb_t(0));
        // Set the size.
        rop._mp_size = sign * static_cast<mpz_size_t>(new_asize);
        return 0u;
    }
    // Shift is too much, the size will overflow the static limit. Return a hint for the size of the result.
    // We checked above we can compute this safely.
    return new_asize + 1u;
}

// 1-limb optimisation.
inline std::size_t static_mul_2exp(static_int<1> &rop, const static_int<1> &n, std::size_t s)
{
    const ::mp_limb_t l = n.m_limbs[0] & GMP_NUMB_MASK;
    if (s == 0u || l == 0u) {
        // If shift is zero, or the operand is zero, write n into rop and return success.
        rop = n;
        return 0u;
    }
    if (mppp_unlikely(s >= unsigned(GMP_NUMB_BITS) || (l >> (unsigned(GMP_NUMB_BITS) - s)))) {
        // The two conditions:
        // - if the shift is >= number of data bits, the operation will certainly
        //   fail (as the operand is nonzero);
        // - shifting by s would overflow  the single limb.
        // NOTE: s is at least 1, so in the right shift above we never risk UB due to too much shift.
        // NOTE: for the size hint: s / nbits is the number of entire limbs shifted, +1 because the shifted
        // limbs add to the current size (1), +1 because another limb might be needed.
        // NOTE: paranoia static assert to make sure there's no chance of overflowing.
        static_assert(GMP_NUMB_BITS > 1, "Invalid number of bits.");
        return s / unsigned(GMP_NUMB_BITS) + 2u;
    }
    // Write out.
    rop.m_limbs[0] = l << s;
    // Size is the same as the input value.
    rop._mp_size = n._mp_size;
    return 0u;
}

// 2-limb optimisation.
inline std::size_t static_mul_2exp(static_int<2> &rop, const static_int<2> &n, std::size_t s)
{
    mpz_size_t asize = n._mp_size;
    if (s == 0u || asize == 0) {
        rop = n;
        return 0u;
    }
    int sign = 1;
    if (asize < 0) {
        asize = -asize;
        sign = -1;
    }
    // Too much shift, this can never work on a nonzero value.
    static_assert(unsigned(GMP_NUMB_BITS) <= std::numeric_limits<unsigned>::max() / 2u, "Overflow error.");
    if (mppp_unlikely(s >= 2u * unsigned(GMP_NUMB_BITS))) {
        // NOTE: this is the generic formula to estimate the final size.
        // NOTE: paranoia static assert to make sure there's no chance of overflowing.
        static_assert(GMP_NUMB_BITS > 1, "Invalid number of bits.");
        // NOTE: asize is 2 at most, no need to check for overflow.
        return s / unsigned(GMP_NUMB_BITS) + 1u + static_cast<std::size_t>(asize);
    }
    if (s == unsigned(GMP_NUMB_BITS)) {
        // This case can be dealt with moving lo into hi, but only if asize is 1.
        if (mppp_unlikely(asize == 2)) {
            // asize is 2, shift is too much.
            return 3u;
        }
        rop.m_limbs[1u] = n.m_limbs[0u];
        rop.m_limbs[0u] = 0u;
        // The asize has to be 2.
        rop._mp_size = 2 * sign;
        return 0u;
    }
    // Temp hi lo limbs to store the result that will eventually go into rop.
    ::mp_limb_t lo = n.m_limbs[0u], hi = n.m_limbs[1u];
    if (s > unsigned(GMP_NUMB_BITS)) {
        if (mppp_unlikely(asize == 2)) {
            return s / unsigned(GMP_NUMB_BITS) + 1u + static_cast<std::size_t>(asize);
        }
        // Move lo to hi and set lo to zero.
        hi = n.m_limbs[0u];
        lo = 0u;
        // Update the shift.
        s = static_cast<std::size_t>(s - unsigned(GMP_NUMB_BITS));
    }
    // Check that hi will not be shifted too much. Note that
    // here and below s can never be zero, so we never shift too much.
    assert(s > 0u && s < unsigned(GMP_NUMB_BITS));
    if (mppp_unlikely((hi & GMP_NUMB_MASK) >> (unsigned(GMP_NUMB_BITS) - s))) {
        return 3u;
    }
    // Shift hi and lo. hi gets the carry over from lo.
    hi = ((hi & GMP_NUMB_MASK) << s) + ((lo & GMP_NUMB_MASK) >> (unsigned(GMP_NUMB_BITS) - s));
    // NOTE: here the result needs to be masked as well as the shift could
    // end up writing in nail bits.
    lo = ((lo & GMP_NUMB_MASK) << s) & GMP_NUMB_MASK;
    // Write rop.
    rop.m_limbs[0u] = lo;
    rop.m_limbs[1u] = hi;
    // asize is at least 1.
    rop._mp_size = sign * (1 + (hi != 0u));
    return 0u;
}
}

/// Ternary left shift.
/**
 * This function will set \p rop to \p n multiplied by <tt>2**s</tt>.
 *
 * @param rop the return value.
 * @param n the multiplicand.
 * @param s the bit shift value.
 *
 * @return a reference to \p rop.
 *
 * @throws std::overflow_error if \p s is larger than an implementation-defined limit.
 */
template <std::size_t SSize>
inline integer<SSize> &mul_2exp(integer<SSize> &rop, const integer<SSize> &n, ::mp_bitcnt_t s)
{
    const bool sn = n.is_static();
    bool sr = rop.is_static();
    std::size_t size_hint = 0u;
    if (mppp_likely(sn)) {
        // NOTE: we cast to size_t because it's more convenient for reasoning about number of limbs
        // in the implementation functions.
        // NOTE: do it before touching rop, for exception safety.
        const auto s_size = safe_cast<std::size_t>(s);
        if (!sr) {
            rop.set_zero();
            sr = true;
        }
        size_hint = static_mul_2exp(rop._get_union().g_st(), n._get_union().g_st(), s_size);
        if (mppp_likely(size_hint == 0u)) {
            return rop;
        }
    }
    if (sr) {
        rop._get_union().promote(size_hint);
    }
    ::mpz_mul_2exp(&rop._get_union().g_dy(), n.get_mpz_view(), s);
    return rop;
}

/// Binary negation.
/**
 * This method will set \p rop to <tt>-n</tt>.
 *
 * @param rop the return value.
 * @param n the integer that will be negated.
 *
 * @return a reference to \p rop.
 */
template <std::size_t SSize>
inline integer<SSize> &neg(integer<SSize> &rop, const integer<SSize> &n)
{
    rop = n;
    return rop.neg();
}

/// Unary negation.
/**
 * @param n the integer that will be negated.
 *
 * @return <tt>-n</tt>.
 */
template <std::size_t SSize>
inline integer<SSize> neg(const integer<SSize> &n)
{
    integer<SSize> ret(n);
    ret.neg();
    return ret;
}

/// Binary absolute value.
/**
 * This function will set \p rop to the absolute value of \p n.
 *
 * @param rop the return value.
 * @param n the argument.
 *
 * @return a reference to \p rop.
 */
template <std::size_t SSize>
inline integer<SSize> &abs(integer<SSize> &rop, const integer<SSize> &n)
{
    rop = n;
    return rop.abs();
}

/// Unary absolute value.
/**
 * @param n the argument.
 *
 * @return the absolute value of \p n.
 */
template <std::size_t SSize>
inline integer<SSize> abs(const integer<SSize> &n)
{
    integer<SSize> ret(n);
    ret.abs();
    return ret;
}

/** @} */

/** @defgroup integer_division integer_division
 *  @{
 */

inline namespace detail
{

// Detect the presence of dual-limb division. This is currently possible only if:
// - we are on a 32bit build (with the usual constraints that the types have exactly 32/64 bits and no nails),
// - we are on a 64bit build and we have the 128bit int type available (plus usual constraints).
// MSVC currently does not provide any primitive for 128bit division.
using integer_have_dlimb_div = std::integral_constant<bool,
#if defined(MPPP_UINT128) && (GMP_NUMB_BITS == 64)
                                                      !GMP_NAIL_BITS && std::numeric_limits<::mp_limb_t>::digits == 64
#elif GMP_NUMB_BITS == 32
                                                      !GMP_NAIL_BITS
                                                          && std::numeric_limits<std::uint_least64_t>::digits == 64
                                                          && std::numeric_limits<::mp_limb_t>::digits == 32
#else
                                                      false
#endif
                                                      >;

// Selection of algorithm for static division:
// - for 1 limb, we can always do static division,
// - for 2 limbs, we need the dual limb division if avaiable,
// - otherwise we just use the mpn functions.
template <typename SInt>
using integer_static_div_algo
    = std::integral_constant<int,
                             SInt::s_size == 1 ? 1 : ((SInt::s_size == 2 && integer_have_dlimb_div::value) ? 2 : 0)>;

// mpn implementation.
template <std::size_t SSize>
inline void static_div_impl(static_int<SSize> &q, static_int<SSize> &r, const static_int<SSize> &op1,
                            const static_int<SSize> &op2, mpz_size_t asize1, mpz_size_t asize2, int sign1, int sign2,
                            const std::integral_constant<int, 0> &)
{
    // First we check if the divisor is larger than the dividend (in abs limb size), as the mpn function
    // requires asize1 >= asize2.
    if (asize2 > asize1) {
        // Copy op1 into the remainder.
        r = op1;
        // Zero out q.
        q._mp_size = 0;
        return;
    }
    // NOTE: we checked outside that the divisor is not zero, and now asize1 >= asize2. Hence,
    // both operands are nonzero.
    // We need to take care of potentially overlapping arguments. We know that q and r are distinct, but op1
    // could overlap with q or r, and op2 could overlap with op1, q or r.
    std::array<::mp_limb_t, SSize> op1_alt, op2_alt;
    const ::mp_limb_t *data1 = op1.m_limbs.data();
    const ::mp_limb_t *data2 = op2.m_limbs.data();
    if (&op1 == &q || &op1 == &r) {
        copy_limbs_no(data1, data1 + asize1, op1_alt.data());
        data1 = op1_alt.data();
    }
    if (&op2 == &q || &op2 == &r || &op1 == &op2) {
        copy_limbs_no(data2, data2 + asize2, op2_alt.data());
        data2 = op2_alt.data();
    }
    // Small helper function to verify that all pointers are distinct. Used exclusively for debugging purposes.
    auto distinct_op = [&q, &r, data1, data2]() -> bool {
        const ::mp_limb_t *ptrs[] = {q.m_limbs.data(), r.m_limbs.data(), data1, data2};
        std::sort(ptrs, ptrs + 4, std::less<const ::mp_limb_t *>());
        return std::unique(ptrs, ptrs + 4) == (ptrs + 4);
    };
    (void)distinct_op;
    assert(distinct_op());
    // Proceed to the division.
    if (asize2 == 1) {
        // Optimization when the divisor has 1 limb.
        r.m_limbs[0]
            = ::mpn_divrem_1(q.m_limbs.data(), ::mp_size_t(0), data1, static_cast<::mp_size_t>(asize1), data2[0]);
    } else {
        // General implementation.
        ::mpn_tdiv_qr(q.m_limbs.data(), r.m_limbs.data(), ::mp_size_t(0), data1, static_cast<::mp_size_t>(asize1),
                      data2, static_cast<::mp_size_t>(asize2));
    }
    // Complete the quotient: compute size and sign.
    q._mp_size = asize1 - asize2 + 1;
    while (q._mp_size && !(q.m_limbs[static_cast<std::size_t>(q._mp_size - 1)] & GMP_NUMB_MASK)) {
        --q._mp_size;
    }
    if (sign1 != sign2) {
        q._mp_size = -q._mp_size;
    }
    // Complete the remainder.
    r._mp_size = asize2;
    while (r._mp_size && !(r.m_limbs[static_cast<std::size_t>(r._mp_size - 1)] & GMP_NUMB_MASK)) {
        --r._mp_size;
    }
    if (sign1 == -1) {
        r._mp_size = -r._mp_size;
    }
}

// 1-limb optimisation.
template <std::size_t SSize>
inline void static_div_impl(static_int<SSize> &q, static_int<SSize> &r, const static_int<SSize> &op1,
                            const static_int<SSize> &op2, mpz_size_t, mpz_size_t, int sign1, int sign2,
                            const std::integral_constant<int, 1> &)
{
    // NOTE: here we have to use GMP_NUMB_MASK because if s_size is 1 this implementation is *always*
    // called, even if we have nail bits (whereas the optimisation for other operations currently kicks in
    // only without nail bits). Thus, we need to discard from m_limbs[0] the nail bits before doing the
    // division.
    const ::mp_limb_t q_ = (op1.m_limbs[0] & GMP_NUMB_MASK) / (op2.m_limbs[0] & GMP_NUMB_MASK),
                      r_ = (op1.m_limbs[0] & GMP_NUMB_MASK) % (op2.m_limbs[0] & GMP_NUMB_MASK);
    // Write q.
    q._mp_size = sign1 * sign2 * (q_ != 0u);
    // NOTE: there should be no need here to mask.
    q.m_limbs[0] = q_;
    // Write r.
    // Following C++11, the sign of r is the sign of op1:
    // http://stackoverflow.com/questions/13100711/operator-modulo-change-in-c-11
    r._mp_size = sign1 * (r_ != 0u);
    r.m_limbs[0] = r_;
}

#if defined(MPPP_UINT128) && (GMP_NUMB_BITS == 64) && !GMP_NAIL_BITS
inline void dlimb_div(::mp_limb_t op11, ::mp_limb_t op12, ::mp_limb_t op21, ::mp_limb_t op22,
                      ::mp_limb_t *MPPP_RESTRICT q1, ::mp_limb_t *MPPP_RESTRICT q2, ::mp_limb_t *MPPP_RESTRICT r1,
                      ::mp_limb_t *MPPP_RESTRICT r2)
{
    using dlimb_t = MPPP_UINT128;
    const auto op1 = op11 + (dlimb_t(op12) << 64);
    const auto op2 = op21 + (dlimb_t(op22) << 64);
    const auto q = op1 / op2, r = op1 % op2;
    *q1 = static_cast<::mp_limb_t>(q & ::mp_limb_t(-1));
    *q2 = static_cast<::mp_limb_t>(q >> 64);
    *r1 = static_cast<::mp_limb_t>(r & ::mp_limb_t(-1));
    *r2 = static_cast<::mp_limb_t>(r >> 64);
}

// Without remainder.
inline void dlimb_div(::mp_limb_t op11, ::mp_limb_t op12, ::mp_limb_t op21, ::mp_limb_t op22,
                      ::mp_limb_t *MPPP_RESTRICT q1, ::mp_limb_t *MPPP_RESTRICT q2)
{
    using dlimb_t = MPPP_UINT128;
    const auto op1 = op11 + (dlimb_t(op12) << 64);
    const auto op2 = op21 + (dlimb_t(op22) << 64);
    const auto q = op1 / op2;
    *q1 = static_cast<::mp_limb_t>(q & ::mp_limb_t(-1));
    *q2 = static_cast<::mp_limb_t>(q >> 64);
}

#elif GMP_NUMB_BITS == 32 && !GMP_NAIL_BITS

inline void dlimb_div(::mp_limb_t op11, ::mp_limb_t op12, ::mp_limb_t op21, ::mp_limb_t op22,
                      ::mp_limb_t *MPPP_RESTRICT q1, ::mp_limb_t *MPPP_RESTRICT q2, ::mp_limb_t *MPPP_RESTRICT r1,
                      ::mp_limb_t *MPPP_RESTRICT r2)
{
    using dlimb_t = std::uint_least64_t;
    const auto op1 = op11 + (dlimb_t(op12) << 32);
    const auto op2 = op21 + (dlimb_t(op22) << 32);
    const auto q = op1 / op2, r = op1 % op2;
    *q1 = static_cast<::mp_limb_t>(q & ::mp_limb_t(-1));
    *q2 = static_cast<::mp_limb_t>(q >> 32);
    *r1 = static_cast<::mp_limb_t>(r & ::mp_limb_t(-1));
    *r2 = static_cast<::mp_limb_t>(r >> 32);
}

inline void dlimb_div(::mp_limb_t op11, ::mp_limb_t op12, ::mp_limb_t op21, ::mp_limb_t op22,
                      ::mp_limb_t *MPPP_RESTRICT q1, ::mp_limb_t *MPPP_RESTRICT q2)
{
    using dlimb_t = std::uint_least64_t;
    const auto op1 = op11 + (dlimb_t(op12) << 32);
    const auto op2 = op21 + (dlimb_t(op22) << 32);
    const auto q = op1 / op2;
    *q1 = static_cast<::mp_limb_t>(q & ::mp_limb_t(-1));
    *q2 = static_cast<::mp_limb_t>(q >> 32);
}

#endif

// 2-limbs optimisation.
template <std::size_t SSize>
inline void static_div_impl(static_int<SSize> &q, static_int<SSize> &r, const static_int<SSize> &op1,
                            const static_int<SSize> &op2, mpz_size_t asize1, mpz_size_t asize2, int sign1, int sign2,
                            const std::integral_constant<int, 2> &)
{
    if (asize1 < 2 && asize2 < 2) {
        // NOTE: testing indicates that it pays off to optimize the case in which the operands have
        // fewer than 2 limbs. This a slightly modified version of the 1-limb division from above,
        // without the need to mask as this function is called only if there are no nail bits.
        const ::mp_limb_t q_ = op1.m_limbs[0] / op2.m_limbs[0], r_ = op1.m_limbs[0] % op2.m_limbs[0];
        q._mp_size = sign1 * sign2 * (q_ != 0u);
        q.m_limbs[0] = q_;
        q.m_limbs[1] = 0u;
        r._mp_size = sign1 * (r_ != 0u);
        r.m_limbs[0] = r_;
        r.m_limbs[1] = 0u;
        return;
    }
    // Perform the division.
    ::mp_limb_t q1, q2, r1, r2;
    dlimb_div(op1.m_limbs[0], op1.m_limbs[1], op2.m_limbs[0], op2.m_limbs[1], &q1, &q2, &r1, &r2);
    // Write out.
    q._mp_size = sign1 * sign2 * (q2 ? 2 : (q1 ? 1 : 0));
    q.m_limbs[0] = q1;
    q.m_limbs[1] = q2;
    r._mp_size = sign1 * (r2 ? 2 : (r1 ? 1 : 0));
    r.m_limbs[0] = r1;
    r.m_limbs[1] = r2;
}

template <std::size_t SSize>
inline void static_div(static_int<SSize> &q, static_int<SSize> &r, const static_int<SSize> &op1,
                       const static_int<SSize> &op2)
{
    mpz_size_t asize1 = op1._mp_size, asize2 = op2._mp_size;
    int sign1 = asize1 != 0, sign2 = asize2 != 0;
    if (asize1 < 0) {
        asize1 = -asize1;
        sign1 = -1;
    }
    if (asize2 < 0) {
        asize2 = -asize2;
        sign2 = -1;
    }
    static_div_impl(q, r, op1, op2, asize1, asize2, sign1, sign2, integer_static_div_algo<static_int<SSize>>{});
    if (integer_static_div_algo<static_int<SSize>>::value == 0) {
        // If we used the mpn functions, zero the unused limbs on top (if necessary).
        // NOTE: as usual, potential of mpn use on optimised size.
        q.zero_unused_limbs();
        r.zero_unused_limbs();
    }
}

// Exact division.
// mpn implementation.
template <std::size_t SSize>
inline void static_divexact_impl(static_int<SSize> &q, const static_int<SSize> &op1, const static_int<SSize> &op2,
                                 mpz_size_t asize1, mpz_size_t asize2, int sign1, int sign2,
                                 const std::integral_constant<int, 0> &)
{
    if (asize1 == 0) {
        // Special casing if the numerator is zero (the mpn functions do not work with zero operands).
        q._mp_size = 0;
        return;
    }
#if __GNU_MP_VERSION > 6 || (__GNU_MP_VERSION == 6 && __GNU_MP_VERSION_MINOR >= 1)
    // NOTE: mpn_divexact_1() is available since GMP 6.1.0.
    if (asize2 == 1) {
        // Optimisation in case the dividend has only 1 limb.
        // NOTE: overlapping arguments are fine here.
        ::mpn_divexact_1(q.m_limbs.data(), op1.m_limbs.data(), static_cast<::mp_size_t>(asize1), op2.m_limbs[0]);
        // Complete the quotient: compute size and sign.
        q._mp_size = asize1 - asize2 + 1;
        while (q._mp_size && !(q.m_limbs[static_cast<std::size_t>(q._mp_size - 1)] & GMP_NUMB_MASK)) {
            --q._mp_size;
        }
        if (sign1 != sign2) {
            q._mp_size = -q._mp_size;
        }
        return;
    }
#else
    // Avoid compiler warnings for unused parameters.
    (void)sign1;
    (void)sign2;
    (void)asize2;
#endif
    // General implementation (via the mpz function).
    MPPP_MAYBE_TLS mpz_raii tmp;
    const auto v1 = op1.get_mpz_view();
    const auto v2 = op2.get_mpz_view();
    ::mpz_divexact(&tmp.m_mpz, &v1, &v2);
    // Copy over from the tmp struct into q.
    q._mp_size = tmp.m_mpz._mp_size;
    copy_limbs_no(tmp.m_mpz._mp_d, tmp.m_mpz._mp_d + (q._mp_size >= 0 ? q._mp_size : -q._mp_size), q.m_limbs.data());
}

// 1-limb optimisation.
template <std::size_t SSize>
inline void static_divexact_impl(static_int<SSize> &q, const static_int<SSize> &op1, const static_int<SSize> &op2,
                                 mpz_size_t, mpz_size_t, int sign1, int sign2, const std::integral_constant<int, 1> &)
{
    const ::mp_limb_t q_ = (op1.m_limbs[0] & GMP_NUMB_MASK) / (op2.m_limbs[0] & GMP_NUMB_MASK);
    // Write q.
    q._mp_size = sign1 * sign2 * (q_ != 0u);
    q.m_limbs[0] = q_;
}

// 2-limbs optimisation.
template <std::size_t SSize>
inline void static_divexact_impl(static_int<SSize> &q, const static_int<SSize> &op1, const static_int<SSize> &op2,
                                 mpz_size_t asize1, mpz_size_t asize2, int sign1, int sign2,
                                 const std::integral_constant<int, 2> &)
{
    if (asize1 < 2 && asize2 < 2) {
        // 1-limb optimisation.
        const ::mp_limb_t q_ = op1.m_limbs[0] / op2.m_limbs[0];
        q._mp_size = sign1 * sign2 * (q_ != 0u);
        q.m_limbs[0] = q_;
        q.m_limbs[1] = 0u;
        return;
    }
    // General case.
    ::mp_limb_t q1, q2;
    dlimb_div(op1.m_limbs[0], op1.m_limbs[1], op2.m_limbs[0], op2.m_limbs[1], &q1, &q2);
    q._mp_size = sign1 * sign2 * (q2 ? 2 : (q1 ? 1 : 0));
    q.m_limbs[0] = q1;
    q.m_limbs[1] = q2;
}

template <std::size_t SSize>
inline void static_divexact(static_int<SSize> &q, const static_int<SSize> &op1, const static_int<SSize> &op2)
{
    mpz_size_t asize1 = op1._mp_size, asize2 = op2._mp_size;
    int sign1 = asize1 != 0, sign2 = asize2 != 0;
    if (asize1 < 0) {
        asize1 = -asize1;
        sign1 = -1;
    }
    if (asize2 < 0) {
        asize2 = -asize2;
        sign2 = -1;
    }
    assert(asize1 == 0 || asize2 <= asize1);
    // NOTE: use integer_static_div_algo for the algorithm selection.
    static_divexact_impl(q, op1, op2, asize1, asize2, sign1, sign2, integer_static_div_algo<static_int<SSize>>{});
    if (integer_static_div_algo<static_int<SSize>>::value == 0) {
        // If we used the mpn functions, zero the unused limbs on top (if necessary).
        // NOTE: as usual, potential of mpn use on optimised size.
        q.zero_unused_limbs();
    }
}
}

/// Ternary truncated division.
/**
 * This function will set \p q to the truncated quotient <tt>n / d</tt> and \p r to
 * <tt>n % d</tt>. The remainder \p r has the same sign as \p n. \p q and \p r must be two distinct objects.
 *
 * @param q the quotient.
 * @param r the remainder.
 * @param n the dividend.
 * @param d the divisor.
 *
 * @throws std::invalid_argument if \p q and \p r are the same object.
 * @throws zero_division_error if \p d is zero.
 */
template <std::size_t SSize>
inline void tdiv_qr(integer<SSize> &q, integer<SSize> &r, const integer<SSize> &n, const integer<SSize> &d)
{
    if (mppp_unlikely(&q == &r)) {
        throw std::invalid_argument("When performing a division with remainder, the quotient 'q' and the "
                                    "remainder 'r' must be distinct objects");
    }
    if (mppp_unlikely(d.sgn() == 0)) {
        throw zero_division_error("Integer division by zero");
    }
    const bool sq = q.is_static(), sr = r.is_static(), s1 = n.is_static(), s2 = d.is_static();
    if (mppp_likely(s1 && s2)) {
        if (!sq) {
            q.set_zero();
        }
        if (!sr) {
            r.set_zero();
        }
        static_div(q._get_union().g_st(), r._get_union().g_st(), n._get_union().g_st(), d._get_union().g_st());
        // Division can never fail.
        return;
    }
    if (sq) {
        q._get_union().promote();
    }
    if (sr) {
        r._get_union().promote();
    }
    ::mpz_tdiv_qr(&q._get_union().g_dy(), &r._get_union().g_dy(), n.get_mpz_view(), d.get_mpz_view());
}

/// Exact division (ternary version).
/**
 * This function will set \p rop to the quotient of \p n and \p d.
 *
 * \rststar
 * .. warning::
 *
 *    If ``d`` does not divide ``n`` exactly, the behaviour will be undefined.
 * \endrststar
 *
 * @param rop the return value.
 * @param n the dividend.
 * @param d the divisor.
 *
 * @return a reference to \p rop.
 */
template <std::size_t SSize>
inline integer<SSize> &divexact(integer<SSize> &rop, const integer<SSize> &n, const integer<SSize> &d)
{
    const bool sr = rop.is_static(), s1 = n.is_static(), s2 = d.is_static();
    if (mppp_likely(s1 && s2)) {
        if (!sr) {
            rop.set_zero();
        }
        static_divexact(rop._get_union().g_st(), n._get_union().g_st(), d._get_union().g_st());
        // Division can never fail.
        return rop;
    }
    if (sr) {
        rop._get_union().promote();
    }
    ::mpz_divexact(&rop._get_union().g_dy(), n.get_mpz_view(), d.get_mpz_view());
    return rop;
}

/// Exact division (binary version).
/**
 * \rststar
 * .. warning::
 *
 *    If ``d`` does not divide ``n`` exactly, the behaviour will be undefined.
 * \endrststar
 *
 * @param n the dividend.
 * @param d the divisor.
 *
 * @return the quotient of \p n and \p d.
 */
template <std::size_t SSize>
inline integer<SSize> divexact(const integer<SSize> &n, const integer<SSize> &d)
{
    integer<SSize> retval;
    divexact(retval, n, d);
    return retval;
}

inline namespace detail
{

// mpn implementation.
template <std::size_t SSize>
inline void static_tdiv_q_2exp(static_int<SSize> &rop, const static_int<SSize> &n, ::mp_bitcnt_t s)
{
    static_assert(SSize > static_int<SSize>::opt_size, "Cannot use mpn functions for optimised static size.");
    mpz_size_t asize = n._mp_size;
    if (s == 0u || asize == 0) {
        // If shift is zero, or the operand is zero, write n into rop and return.
        rop = n;
        return;
    }
    // Finish setting up asize and sign.
    int sign = 1;
    if (asize < 0) {
        asize = -asize;
        sign = -1;
    }
    // ls: number of entire limbs shifted.
    // rs: effective shift that will be passed to the mpn function.
    const auto ls = s / unsigned(GMP_NUMB_BITS), rs = s % unsigned(GMP_NUMB_BITS);
    if (ls >= static_cast<std::size_t>(asize)) {
        // If we shift by a number of entire limbs equal to or larger than the asize,
        // the result will be zero.
        rop._mp_size = 0;
        return;
    }
    // The maximum new asize will be the old asize minus ls.
    const mpz_size_t new_asize = asize - static_cast<mpz_size_t>(ls);
    if (rs) {
        // Perform the shift via the mpn function, if we are effectively shifting at least 1 bit.
        // Overlapping is fine, as it is guaranteed that rop.m_limbs.data() <= n.m_limbs.data() + ls.
        ::mpn_rshift(rop.m_limbs.data(), n.m_limbs.data() + ls, static_cast<::mp_size_t>(new_asize), unsigned(rs));
    } else {
        // Otherwise, just copy over (the mpn function requires the shift to be at least 1).
        // NOTE: std::move requires that the destination iterator is not within the input range.
        // Here we are sure that ls > 0 because we don't have a remainder, and the zero shift case
        // was already handled above.
        assert(ls);
        std::move(n.m_limbs.begin() + ls, n.m_limbs.begin() + asize, rop.m_limbs.begin());
    }
    // Set the size. We need to check if the top limb is zero.
    rop._mp_size = sign * (new_asize - ((rop.m_limbs[static_cast<std::size_t>(new_asize - 1)] & GMP_NUMB_MASK) == 0u));
}

// 1-limb optimisation.
inline void static_tdiv_q_2exp(static_int<1> &rop, const static_int<1> &n, ::mp_bitcnt_t s)
{
    const ::mp_limb_t l = n.m_limbs[0] & GMP_NUMB_MASK;
    if (s == 0u || l == 0u) {
        rop = n;
        return;
    }
    if (s >= unsigned(GMP_NUMB_BITS)) {
        // We are shifting by the limb's bit size or greater, the result will be zero.
        rop._mp_size = 0;
        rop.m_limbs[0] = 0u;
        return;
    }
    // Compute the result.
    const auto res = l >> s;
    // Size is the original one or zero.
    rop._mp_size = static_cast<int>(res != 0u) * n._mp_size;
    rop.m_limbs[0] = res;
}

// 2-limb optimisation.
inline void static_tdiv_q_2exp(static_int<2> &rop, const static_int<2> &n, ::mp_bitcnt_t s)
{
    mpz_size_t asize = n._mp_size;
    if (s == 0u || asize == 0) {
        rop = n;
        return;
    }
    int sign = 1;
    if (asize < 0) {
        asize = -asize;
        sign = -1;
    }
    // If shift is too large, zero the result and return.
    static_assert(unsigned(GMP_NUMB_BITS) <= std::numeric_limits<unsigned>::max() / 2u, "Overflow error.");
    if (s >= 2u * unsigned(GMP_NUMB_BITS)) {
        rop._mp_size = 0;
        rop.m_limbs[0u] = 0u;
        rop.m_limbs[1u] = 0u;
        return;
    }
    if (s >= unsigned(GMP_NUMB_BITS)) {
        // NOTE: here the effective shift < GMP_NUMB_BITS, otherwise it would have been caught
        // in the check above.
        const auto lo = (n.m_limbs[1u] & GMP_NUMB_MASK) >> (s - unsigned(GMP_NUMB_BITS));
        // The size could be zero or +-1, depending
        // on the new content of m_limbs[0] and the previous
        // sign of _mp_size.
        rop._mp_size = static_cast<int>(lo != 0u) * sign;
        rop.m_limbs[0u] = lo;
        rop.m_limbs[1u] = 0u;
        return;
    }
    assert(s > 0u && s < unsigned(GMP_NUMB_BITS));
    // This represents the bits in hi that will be shifted down into lo.
    // We move them up so we can add tmp to the new lo to account for them.
    // NOTE: mask the final result to avoid spillover into potential nail bits.
    const auto tmp = ((n.m_limbs[1u] & GMP_NUMB_MASK) << (unsigned(GMP_NUMB_BITS) - s)) & GMP_NUMB_MASK;
    rop.m_limbs[0u] = ((n.m_limbs[0u] & GMP_NUMB_MASK) >> s) + tmp;
    rop.m_limbs[1u] = (n.m_limbs[1u] & GMP_NUMB_MASK) >> s;
    // The effective shift was less than 1 entire limb. The new asize must be the old one,
    // or one less than that.
    rop._mp_size = sign * (asize - ((rop.m_limbs[std::size_t(asize - 1)] & GMP_NUMB_MASK) == 0u));
}
}

/// Ternary right shift.
/**
 * This function will set \p rop to \p n divided by <tt>2**s</tt>. \p rop will be the truncated result of the
 * division.
 *
 * @param rop the return value.
 * @param n the dividend.
 * @param s the bit shift value.
 *
 * @return a reference to \p rop.
 */
template <std::size_t SSize>
inline integer<SSize> &tdiv_q_2exp(integer<SSize> &rop, const integer<SSize> &n, ::mp_bitcnt_t s)
{
    const bool sn = n.is_static(), sr = rop.is_static();
    if (mppp_likely(sn)) {
        if (!sr) {
            rop.set_zero();
        }
        static_tdiv_q_2exp(rop._get_union().g_st(), n._get_union().g_st(), s);
        return rop;
    }
    if (sr) {
        rop._get_union().promote();
    }
    ::mpz_tdiv_q_2exp(&rop._get_union().g_dy(), n.get_mpz_view(), s);
    return rop;
}

/** @} */

/** @defgroup integer_comparison integer_comparison
 *  @{
 */

inline namespace detail
{

// Selection of the algorithm for static cmp.
template <typename SInt>
using integer_static_cmp_algo = std::integral_constant<int, SInt::s_size == 1 ? 1 : (SInt::s_size == 2 ? 2 : 0)>;

// mpn implementation.
template <std::size_t SSize>
inline int static_cmp(const static_int<SSize> &n1, const static_int<SSize> &n2, const std::integral_constant<int, 0> &)
{
    if (n1._mp_size < n2._mp_size) {
        return -1;
    }
    if (n2._mp_size < n1._mp_size) {
        return 1;
    }
    // The two sizes are equal, compare the absolute values.
    const auto asize = n1._mp_size >= 0 ? n1._mp_size : -n1._mp_size;
    if (asize == 0) {
        // Both operands are zero.
        // NOTE: we do this special casing in order to avoid calling mpn_cmp() on zero operands. It seems to
        // work, but the official GMP docs say one is not supposed to call mpn functions on zero operands.
        return 0;
    }
    const int cmp_abs = ::mpn_cmp(n1.m_limbs.data(), n2.m_limbs.data(), static_cast<::mp_size_t>(asize));
    // If the values are non-negative, return the comparison of the absolute values, otherwise invert it.
    return (n1._mp_size >= 0) ? cmp_abs : -cmp_abs;
}

// 1-limb optimisation.
template <std::size_t SSize>
inline int static_cmp(const static_int<SSize> &n1, const static_int<SSize> &n2, const std::integral_constant<int, 1> &)
{
    if (n1._mp_size < n2._mp_size) {
        return -1;
    }
    if (n2._mp_size < n1._mp_size) {
        return 1;
    }
    int cmp_abs = (n1.m_limbs[0u] & GMP_NUMB_MASK) > (n2.m_limbs[0u] & GMP_NUMB_MASK);
    if (!cmp_abs) {
        cmp_abs = -static_cast<int>((n1.m_limbs[0u] & GMP_NUMB_MASK) < (n2.m_limbs[0u] & GMP_NUMB_MASK));
    }
    return (n1._mp_size >= 0) ? cmp_abs : -cmp_abs;
}

// 2-limb optimisation.
template <std::size_t SSize>
inline int static_cmp(const static_int<SSize> &n1, const static_int<SSize> &n2, const std::integral_constant<int, 2> &)
{
    if (n1._mp_size < n2._mp_size) {
        return -1;
    }
    if (n2._mp_size < n1._mp_size) {
        return 1;
    }
    auto asize = n1._mp_size >= 0 ? n1._mp_size : -n1._mp_size;
    while (asize != 0) {
        --asize;
        if ((n1.m_limbs[std::size_t(asize)] & GMP_NUMB_MASK) > (n2.m_limbs[std::size_t(asize)] & GMP_NUMB_MASK)) {
            return (n1._mp_size >= 0) ? 1 : -1;
        }
        if ((n1.m_limbs[std::size_t(asize)] & GMP_NUMB_MASK) < (n2.m_limbs[std::size_t(asize)] & GMP_NUMB_MASK)) {
            return (n1._mp_size >= 0) ? -1 : 1;
        }
    }
    return 0;
}
}

/// Comparison function for integer.
/**
 * @param op1 first argument.
 * @param op2 second argument.
 *
 * @return \p 0 if <tt>op1 == op2</tt>, a negative value if <tt>op1 < op2</tt>, a positive value if
 * <tt>op1 > op2</tt>.
 */
template <std::size_t SSize>
inline int cmp(const integer<SSize> &op1, const integer<SSize> &op2)
{
    const bool s1 = op1.is_static(), s2 = op2.is_static();
    if (mppp_likely(s1 && s2)) {
        return static_cmp(op1._get_union().g_st(), op2._get_union().g_st(),
                          integer_static_cmp_algo<static_int<SSize>>{});
    }
    return ::mpz_cmp(op1.get_mpz_view(), op2.get_mpz_view());
}

/// Sign function.
/**
 * @param n the integer whose sign will be computed.
 *
 * @return 0 if \p n is zero, 1 if \p n is positive, -1 if \p n is negative.
 */
template <std::size_t SSize>
inline int sgn(const integer<SSize> &n)
{
    return n.sgn();
}

/// Test if integer is odd.
/**
 * @param n the argument.
 *
 * @return \p true if \p n is odd, \p false otherwise.
 */
template <std::size_t SSize>
inline bool odd_p(const integer<SSize> &n)
{
    return n.odd_p();
}

/// Test if integer is even.
/**
 * @param n the argument.
 *
 * @return \p true if \p n is even, \p false otherwise.
 */
template <std::size_t SSize>
inline bool even_p(const integer<SSize> &n)
{
    return n.even_p();
}

/// Test if an integer is zero.
/**
 * @param n the integer to be tested.
 *
 * @return \p true if \p n is zero, \p false otherwise.
 */
template <std::size_t SSize>
inline bool is_zero(const integer<SSize> &n)
{
    return n.is_zero();
}

/// Test if an integer is equal to one.
/**
 * @param n the integer to be tested.
 *
 * @return \p true if \p n is equal to 1, \p false otherwise.
 */
template <std::size_t SSize>
inline bool is_one(const integer<SSize> &n)
{
    return n.is_one();
}

/// Test if an integer is equal to minus one.
/**
 * @param n the integer to be tested.
 *
 * @return \p true if \p n is equal to -1, \p false otherwise.
 */
template <std::size_t SSize>
inline bool is_negative_one(const integer<SSize> &n)
{
    return n.is_negative_one();
}

/** @} */

/** @defgroup integer_logic integer_logic
 *  @{
 */

inline namespace detail
{

inline void static_ior_impl(static_int<1> &rop, const static_int<1> &op1, const static_int<1> &op2, mpz_size_t,
                            mpz_size_t, int sign1, int sign2)
{
    const ::mp_limb_t l1 = op1.m_limbs[0] & GMP_NUMB_MASK, l2 = op2.m_limbs[0] & GMP_NUMB_MASK;
    if (sign1 >= 0 && sign2 >= 0) {
        // The easy case: both are nonnegative.
        ::mp_limb_t ret = l1 | l2;
        rop._mp_size = ret != 0u;
        rop.m_limbs[0] = ret;
        return;
    }
    // NOTE: my understanding is the following:
    // - the size of the operands is considered to be their real bit size, plus a phantom bit
    //   on top due to the fake two's complement representation for negative numbers;
    // - the size of the result will be the max operand size.
    // For instance, for ORing 25 and -5 we start like this:
    // ... 0 1 1 0 0 1 | <-- 25 (5 "real bits", plus a fake bit on top)
    // ... 0 0 0 1 0 1   <-- 5
    // We do the two's complement of 5 to produce -5:
    // ... 0 1 1 0 0 1 | <-- 25
    // ... 1 1 1 0 1 1   <-- -5 (in two's complement)
    // ---------------
    // ... 1 1 1 0 1 1
    // The result has the "top" bit set, thus it's a negative number. We take again
    // the two's complement to get its absolute value:
    // ... 0 0 0 1 0 1
    // So the final result is -5.
    const unsigned sign_mask = unsigned(sign1 < 0) + (unsigned(sign2 < 0) << 1);
    rop._mp_size = -1;
    switch (sign_mask) {
        case 1u:
            // op1 negative, op2 nonnegative.
            rop.m_limbs[0] = (~((~l1 + 1u) | l2) + 1u) & GMP_NUMB_MASK;
            break;
        case 2u:
            // op1 nonnegative, op2 negative.
            rop.m_limbs[0] = (~((~l2 + 1u) | l1) + 1u) & GMP_NUMB_MASK;
            break;
        case 3u:
            // Both negative.
            rop.m_limbs[0] = (~((~l1 + 1u) | (~l2 + 1u)) + 1u) & GMP_NUMB_MASK;
            break;
    }
}

inline void static_ior_impl(static_int<2> &rop, const static_int<2> &op1, const static_int<2> &op2, mpz_size_t,
                            mpz_size_t, int sign1, int sign2)
{
    const ::mp_limb_t lo1 = (op1.m_limbs[0] & GMP_NUMB_MASK), hi1 = (op1.m_limbs[1] & GMP_NUMB_MASK),
                      lo2 = (op2.m_limbs[0] & GMP_NUMB_MASK), hi2 = (op2.m_limbs[1] & GMP_NUMB_MASK);
    if (sign1 >= 0 && sign2 >= 0) {
        // The easy case: both are nonnegative.
        const ::mp_limb_t lo = lo1 | lo2, hi = hi1 | hi2;
        rop._mp_size = size_from_lohi(lo, hi);
        rop.m_limbs[0] = lo;
        rop.m_limbs[1] = hi;
        return;
    }
    const unsigned sign_mask = unsigned(sign1 < 0) + (unsigned(sign2 < 0) << 1);
    std::array<::mp_limb_t, 2> tmp1, tmp2;
    auto twosc = [](std::array<::mp_limb_t, 2> &arr, ::mp_limb_t lo, ::mp_limb_t hi) {
        arr[0] = (~lo + 1u) & GMP_NUMB_MASK;
        arr[1] = (~hi + unsigned(lo == 0u)) & GMP_NUMB_MASK;
    };
    switch (sign_mask) {
        case 1u:
            // op1 negative, op2 nonnegative.
            twosc(tmp1, lo1, hi1);
            // NOTE: here lo2, hi2 and the 2 limbs in tmp1 have already
            // been masked for nail bits.
            rop.m_limbs[0] = tmp1[0] | lo2;
            rop.m_limbs[1] = tmp1[1] | hi2;
            twosc(rop.m_limbs, rop.m_limbs[0], rop.m_limbs[1]);
            break;
        case 2u:
            // op1 nonnegative, op2 negative.
            twosc(tmp2, lo2, hi2);
            rop.m_limbs[0] = tmp2[0] | lo1;
            rop.m_limbs[1] = tmp2[1] | hi1;
            twosc(rop.m_limbs, rop.m_limbs[0], rop.m_limbs[1]);
            break;
        case 3u:
            // Both negative.
            twosc(tmp1, lo1, hi1);
            twosc(tmp2, lo2, hi2);
            rop.m_limbs[0] = tmp1[0] | tmp2[0];
            rop.m_limbs[1] = tmp1[1] | tmp2[1];
            twosc(rop.m_limbs, rop.m_limbs[0], rop.m_limbs[1]);
            break;
    }
    // Size is -1 or -2.
    rop._mp_size = -2 + (rop.m_limbs[1] == 0u);
}

template <std::size_t SSize>
inline void static_ior(static_int<SSize> &rop, const static_int<SSize> &op1, const static_int<SSize> &op2)
{
    mpz_size_t asize1 = op1._mp_size, asize2 = op2._mp_size;
    int sign1 = asize1 != 0, sign2 = asize2 != 0;
    if (asize1 < 0) {
        asize1 = -asize1;
        sign1 = -1;
    }
    if (asize2 < 0) {
        asize2 = -asize2;
        sign2 = -1;
    }
    static_ior_impl(rop, op1, op2, asize1, asize2, sign1, sign2);
}
}

template <std::size_t SSize>
inline integer<SSize> &bitwise_ior(integer<SSize> &rop, const integer<SSize> &op1, const integer<SSize> &op2)
{
    const bool sr = rop.is_static(), s1 = op1.is_static(), s2 = op2.is_static();
    if (mppp_likely(s1 && s2)) {
        if (!sr) {
            rop.set_zero();
        }
        static_ior(rop._get_union().g_st(), op1._get_union().g_st(), op2._get_union().g_st());
        return rop;
    }
    if (sr) {
        rop._get_union().promote();
    }
    ::mpz_ior(&rop._get_union().g_dy(), op1.get_mpz_view(), op2.get_mpz_view());
    return rop;
}

/** @} */

/** @defgroup integer_ntheory integer_ntheory
 *  @{
 */

inline namespace detail
{

template <std::size_t SSize>
inline void static_gcd(static_int<SSize> &rop, const static_int<SSize> &op1, const static_int<SSize> &op2)
{
    mpz_size_t asize1 = op1._mp_size, asize2 = op2._mp_size;
    if (asize1 < 0) {
        asize1 = -asize1;
    }
    if (asize2 < 0) {
        asize2 = -asize2;
    }
    // Handle zeroes.
    if (!asize1) {
        // NOTE: use the assignment operator of static_int here,
        // which automatically copies only the limbs that are set
        // (if needed).
        rop = op2;
        if (rop._mp_size < 0) {
            // NOTE: we want the result to be positive.
            rop._mp_size = -rop._mp_size;
        }
        return;
    }
    if (!asize2) {
        rop = op1;
        if (rop._mp_size < 0) {
            rop._mp_size = -rop._mp_size;
        }
        return;
    }
    // Special casing if an operand has asize 1.
    if (asize1 == 1) {
        rop._mp_size = 1;
        rop.m_limbs[0] = ::mpn_gcd_1(op2.m_limbs.data(), static_cast<::mp_size_t>(asize2), op1.m_limbs[0]);
        return;
    }
    if (asize2 == 1) {
        rop._mp_size = 1;
        rop.m_limbs[0] = ::mpn_gcd_1(op1.m_limbs.data(), static_cast<::mp_size_t>(asize1), op2.m_limbs[0]);
        return;
    }
    // General case, via mpz.
    // NOTE: there is an mpn_gcd() function, but it seems difficult to use. Apparently, and contrary to
    // what stated in the latest documentation, the mpn function requires odd operands and bit size
    // (not only limb size!) of the second operand not greater than the first. See for instance the old
    // documentation:
    // ftp://ftp.gnu.org/old-gnu/Manuals/gmp-3.1.1/html_chapter/gmp_9.html
    // Indeed, compiling GMP in debug mode and then trying to use the mpn function without respecting the above
    // results in assertion failures. For now let's keep it like this, the small operand cases are handled above
    // (partially) via mpn_gcd_1(), and in the future we can also think about binary GCD for 1/2 limbs optimisation.
    MPPP_MAYBE_TLS mpz_raii tmp;
    const auto v1 = op1.get_mpz_view();
    const auto v2 = op2.get_mpz_view();
    ::mpz_gcd(&tmp.m_mpz, &v1, &v2);
    // Copy over.
    rop._mp_size = tmp.m_mpz._mp_size;
    assert(rop._mp_size > 0);
    copy_limbs_no(tmp.m_mpz._mp_d, tmp.m_mpz._mp_d + rop._mp_size, rop.m_limbs.data());
}
}

/// GCD (ternary version).
/**
 * This function will set \p rop to the GCD of \p op1 and \p op2. The result is always positive.
 * If both operands are zero, zero is returned.
 *
 * @param rop the return value.
 * @param op1 the first operand.
 * @param op2 the second operand.
 *
 * @return a reference to \p rop.
 */
template <std::size_t SSize>
inline integer<SSize> &gcd(integer<SSize> &rop, const integer<SSize> &op1, const integer<SSize> &op2)
{
    const bool sr = rop.is_static(), s1 = op1.is_static(), s2 = op2.is_static();
    if (mppp_likely(s1 && s2)) {
        if (!sr) {
            rop.set_zero();
        }
        static_gcd(rop._get_union().g_st(), op1._get_union().g_st(), op2._get_union().g_st());
        // Currently GCD is always done via mpn. Make sure to zero the upper limbs, if needed.
        rop._get_union().g_st().zero_unused_limbs();
        return rop;
    }
    if (sr) {
        rop._get_union().promote();
    }
    ::mpz_gcd(&rop._get_union().g_dy(), op1.get_mpz_view(), op2.get_mpz_view());
    return rop;
}

/// GCD (binary version).
/**
 * @param op1 the first operand.
 * @param op2 the second operand.
 *
 * @return the GCD of \p op1 and \p op2.
 */
template <std::size_t SSize>
inline integer<SSize> gcd(const integer<SSize> &op1, const integer<SSize> &op2)
{
    integer<SSize> retval;
    gcd(retval, op1, op2);
    return retval;
}

/// Factorial.
/**
 * This function will set \p rop to the factorial of \p n.
 *
 * @param rop the return value.
 * @param n the argument for the factorial.
 *
 * @return a reference to \p rop.
 *
 * @throws std::invalid_argument if \p n is larger than an implementation-defined limit.
 */
template <std::size_t SSize>
inline integer<SSize> &fac_ui(integer<SSize> &rop, unsigned long n)
{
    // NOTE: we put a limit here because the GMP function just crashes and burns
    // if n is too large, and n does not even need to be that large.
    constexpr auto max_fac = 1000000ull;
    if (mppp_unlikely(n > max_fac)) {
        throw std::invalid_argument(
            "The value " + std::to_string(n)
            + " is too large to be used as input for the factorial function (the maximum allowed value is "
            + std::to_string(max_fac) + ")");
    }
    // NOTE: let's get through a static temporary and then assign it to the rop,
    // so that rop will be static/dynamic according to the size of tmp.
    MPPP_MAYBE_TLS mpz_raii tmp;
    ::mpz_fac_ui(&tmp.m_mpz, n);
    return rop = &tmp.m_mpz;
}

/// Binomial coefficient (ternary version).
/**
 * This function will set \p rop to the binomial coefficient of \p n and \p k. Negative values of \p n are
 * supported.
 *
 * @param rop the return value.
 * @param n the top argument.
 * @param k the bottom argument.
 *
 * @return a reference to \p rop.
 */
template <std::size_t SSize>
inline integer<SSize> &bin_ui(integer<SSize> &rop, const integer<SSize> &n, unsigned long k)
{
    MPPP_MAYBE_TLS mpz_raii tmp;
    ::mpz_bin_ui(&tmp.m_mpz, n.get_mpz_view(), k);
    return rop = &tmp.m_mpz;
}

/// Binomial coefficient (binary version).
/**
 * @param n the top argument.
 * @param k the bottom argument.
 *
 * @return the binomial coefficient of \p n and \p k.
 */
template <std::size_t SSize>
inline integer<SSize> bin_ui(const integer<SSize> &n, unsigned long k)
{
    integer<SSize> retval;
    bin_ui(retval, n, k);
    return retval;
}

inline namespace detail
{

// These helpers are used here and in pow() as well.
template <typename T, enable_if_t<std::is_integral<T>::value, int> = 0>
inline unsigned long integer_exp_to_ulong(const T &exp)
{
#if !defined(__INTEL_COMPILER)
    assert(exp >= T(0));
#endif
    // NOTE: make_unsigned_t<T> is T if T is already unsigned.
    if (mppp_unlikely(static_cast<make_unsigned_t<T>>(exp) > std::numeric_limits<unsigned long>::max())) {
        throw std::overflow_error("Cannot convert the integral value " + std::to_string(exp)
                                  + " to unsigned long: the value is too large.");
    }
    return static_cast<unsigned long>(exp);
}

template <std::size_t SSize>
inline unsigned long integer_exp_to_ulong(const integer<SSize> &exp)
{
    try {
        return static_cast<unsigned long>(exp);
    } catch (const std::overflow_error &) {
        // Rewrite the error message.
        throw std::overflow_error("Cannot convert the integral value " + exp.to_string()
                                  + " to unsigned long: the value is too large.");
    }
}

template <typename T, std::size_t SSize>
inline integer<SSize> binomial_impl(const integer<SSize> &n, const T &k)
{
    // NOTE: here we re-use some helper methods used in the implementation of pow().
    if (sgn(k) >= 0) {
        return bin_ui(n, integer_exp_to_ulong(k));
    }
    // This is the case k < 0, handled according to:
    // http://arxiv.org/abs/1105.3689/
    if (n.sgn() >= 0) {
        // n >= 0, k < 0.
        return integer<SSize>{};
    }
    // n < 0, k < 0.
    if (k <= n) {
        // The formula is: (-1)**(n-k) * binomial(-k-1,n-k).
        // Cache n-k.
        const integer<SSize> nmk{n - k};
        integer<SSize> tmp{k};
        ++tmp;
        tmp.neg();
        auto retval = bin_ui(tmp, integer_exp_to_ulong(nmk));
        if (nmk.odd_p()) {
            retval.neg();
        }
        return retval;
    }
    return integer<SSize>{};
}

template <typename T, std::size_t SSize, enable_if_t<std::is_integral<T>::value, int> = 0>
inline integer<SSize> binomial_impl(const T &n, const integer<SSize> &k)
{
    return binomial_impl(integer<SSize>{n}, k);
}
}

/// Generic binomial coefficient.
/**
 * \rststar
 * This function is enabled only if ``T`` and ``U`` satisfy :cpp:concept:`~mppp::IntegerIntegralOpTypes`.
 * The return type is :cpp:class:`~mppp::integer`.
 *
 * This function will compute the binomial coefficient :math:`{{n}\choose{k}}`, supporting integral input values.
 * The implementation can handle positive and negative values for both the top and the bottom argument.
 *
 * .. seealso::
 *
 *    http://arxiv.org/abs/1105.3689/
 *
 * \endrststar
 *
 * @param n the top argument.
 * @param k the bottom argument.
 *
 * @return \f$ {{n}\choose{k}} \f$.
 *
 * @throws std::overflow_error if \p k is outside an implementation-defined range.
 */
#if defined(MPPP_HAVE_CONCEPTS)
template <typename T, typename U>
#if !defined(MPPP_DOXYGEN_INVOKED)
requires IntegerIntegralOpTypes<T, U>
#endif
#else
template <typename T, typename U, integer_integral_op_types_enabler<T, U> = 0>
#endif
    inline integer_common_t<T, U> binomial(const T &n, const U &k)
{
    return binomial_impl(n, k);
}

inline namespace detail
{

template <std::size_t SSize>
inline void nextprime_impl(integer<SSize> &rop, const integer<SSize> &n)
{
    MPPP_MAYBE_TLS mpz_raii tmp;
    ::mpz_nextprime(&tmp.m_mpz, n.get_mpz_view());
    rop = &tmp.m_mpz;
}
}

/// Compute next prime number (binary version).
/**
 * This function will set \p rop to the first prime number greater than \p n.
 * Note that for negative values of \p n this function always returns 2.
 *
 * @param rop the return value.
 * @param n the integer argument.
 *
 * @return a reference to \p rop.
 */
template <std::size_t SSize>
inline integer<SSize> &nextprime(integer<SSize> &rop, const integer<SSize> &n)
{
    // NOTE: nextprime on negative numbers always returns 2.
    nextprime_impl(rop, n);
    return rop;
}

/// Compute next prime number (unary version).
/**
 * @param n the integer argument.
 *
 * @return the first prime number greater than \p n.
 */
template <std::size_t SSize>
inline integer<SSize> nextprime(const integer<SSize> &n)
{
    integer<SSize> retval;
    nextprime_impl(retval, n);
    return retval;
}

/// Test primality.
/**
 * \rststar
 * This is the free-function version of :cpp:func:`mppp::integer::probab_prime_p()`.
 * \endrststar
 *
 * @param n the integer whose primality will be tested.
 * @param reps the number of tests to run.
 *
 * @return an integer indicating if \p n is a prime.
 *
 * @throws unspecified any exception thrown by integer::probab_prime_p().
 */
template <std::size_t SSize>
inline int probab_prime_p(const integer<SSize> &n, int reps = 25)
{
    return n.probab_prime_p(reps);
}

/** @} */

/** @defgroup integer_exponentiation integer_exponentiation
 *  @{
 */

/// Ternary integer exponentiation.
/**
 * This function will set \p rop to <tt>base**exp</tt>.
 *
 * @param rop the return value.
 * @param base the base.
 * @param exp the exponent.
 *
 * @return a reference to \p rop.
 */
template <std::size_t SSize>
inline integer<SSize> &pow_ui(integer<SSize> &rop, const integer<SSize> &base, unsigned long exp)
{
    MPPP_MAYBE_TLS mpz_raii tmp;
    ::mpz_pow_ui(&tmp.m_mpz, base.get_mpz_view(), exp);
    return rop = &tmp.m_mpz;
}

/// Binary integer exponentiation.
/**
 * @param base the base.
 * @param exp the exponent.
 *
 * @return <tt>base**exp</tt>.
 */
template <std::size_t SSize>
inline integer<SSize> pow_ui(const integer<SSize> &base, unsigned long exp)
{
    integer<SSize> retval;
    pow_ui(retval, base, exp);
    return retval;
}

inline namespace detail
{

// Various helpers for the implementation of pow().
template <typename T, enable_if_t<std::is_integral<T>::value, int> = 0>
inline bool integer_exp_is_odd(const T &exp)
{
    return (exp % T(2)) != T(0);
}

template <std::size_t SSize>
inline bool integer_exp_is_odd(const integer<SSize> &exp)
{
    return exp.odd_p();
}

// Implementation of pow().
// integer -- integral overload.
template <typename T, std::size_t SSize,
          enable_if_t<disjunction<std::is_same<T, integer<SSize>>, std::is_integral<T>>::value, int> = 0>
inline integer<SSize> pow_impl(const integer<SSize> &base, const T &exp)
{
    integer<SSize> rop;
    if (sgn(exp) >= 0) {
        pow_ui(rop, base, integer_exp_to_ulong(exp));
    } else if (mppp_unlikely(is_zero(base))) {
        // 0**-n is a division by zero.
        throw zero_division_error("Cannot raise zero to the negative power " + to_string(exp));
    } else if (base.is_one()) {
        // 1**n == 1.
        rop = 1;
    } else if (base.is_negative_one()) {
        if (integer_exp_is_odd(exp)) {
            // 1**(-2n-1) == -1.
            rop = -1;
        } else {
            // 1**(-2n) == 1.
            rop = 1;
        }
    } else {
        // m**-n == 1 / m**n == 0.
        rop = 0;
    }
    return rop;
}

// C++ integral -- integer overload.
template <typename T, std::size_t SSize, enable_if_t<std::is_integral<T>::value, int> = 0>
inline integer<SSize> pow_impl(const T &base, const integer<SSize> &exp)
{
    return pow_impl(integer<SSize>{base}, exp);
}

// integer -- FP overload.
template <typename T, std::size_t SSize, enable_if_t<std::is_floating_point<T>::value, int> = 0>
inline T pow_impl(const integer<SSize> &base, const T &exp)
{
    return std::pow(static_cast<T>(base), exp);
}

// FP -- integer overload.
template <typename T, std::size_t SSize, enable_if_t<std::is_floating_point<T>::value, int> = 0>
inline T pow_impl(const T &base, const integer<SSize> &exp)
{
    return std::pow(base, static_cast<T>(exp));
}
}

/// Binary exponentiation.
/**
 * \rststar
 * This function is enabled only if ``T`` and ``U`` satisfy :cpp:concept:`~mppp::IntegerOpTypes`.
 * The return type is determined as follows:
 *
 * * if the non-:cpp:class:`~mppp::integer` argument is a floating-point type ``F``, then the
 *   type of the result is ``F``; otherwise,
 * * the type of the result is :cpp:class:`~mppp::integer`.
 *
 * This function will raise ``base`` to the power ``exp``, and return the result. If one of the arguments
 * is a floating-point value, then the result will be computed via ``std::pow()`` and it will also be a
 * floating-point value. Otherwise, the result will be an :cpp:class:`~mppp::integer`.
 * In case of a negative integral exponent and integral base, the result will be zero unless
 * the absolute value of ``base`` is 1.
 * \endrststar
 *
 * @param base the base.
 * @param exp the exponent.
 *
 * @return <tt>base**exp</tt>.
 *
 * @throws std::overflow_error if \p base and \p exp are integrals and \p exp is non-negative and outside the range
 * of <tt>unsigned long</tt>.
 * @throws zero_division_error if \p base and \p exp are integrals and \p base is zero and \p exp is negative.
 */
template <typename T, typename U>
inline integer_common_t<T, U> pow(const T &base, const U &exp)
{
    return pow_impl(base, exp);
}

/** @} */

/** @defgroup integer_roots integer_roots
 *  @{
 */

inline namespace detail
{

template <std::size_t SSize>
inline void sqrt_impl(integer<SSize> &rop, const integer<SSize> &n)
{
    if (mppp_unlikely(n._get_union().m_st._mp_size < 0)) {
        throw std::domain_error("Cannot compute the square root of the negative number " + n.to_string());
    }
    const bool sr = rop.is_static(), sn = n.is_static();
    if (mppp_likely(sn)) {
        if (!sr) {
            rop.set_zero();
        }
        static_int<SSize> &rs = rop._get_union().g_st();
        const static_int<SSize> &ns = n._get_union().g_st();
        // NOTE: we know this is not negative, from the check above.
        const mpz_size_t size = ns._mp_size;
        if (!size) {
            // Special casing for zero.
            rs._mp_size = 0;
            rs.zero_upper_limbs(0);
            return;
        }
        // In case of overlap we need to go through a tmp variable.
        std::array<::mp_limb_t, SSize> tmp;
        const bool overlap = (&rs == &ns);
        auto out_ptr = overlap ? tmp.data() : rs.m_limbs.data();
        ::mpn_sqrtrem(out_ptr, nullptr, ns.m_limbs.data(), static_cast<::mp_size_t>(size));
        // Compute the size of the output (which is ceil(size / 2)).
        const mpz_size_t new_size = size / 2 + size % 2;
        assert(!new_size || (out_ptr[new_size - 1] & GMP_NUMB_MASK));
        // Write out the result.
        rs._mp_size = new_size;
        if (overlap) {
            copy_limbs_no(out_ptr, out_ptr + new_size, rs.m_limbs.data());
        }
        // Clear out unused limbs, if needed.
        rs.zero_unused_limbs();
        return;
    }
    if (sr) {
        rop.promote();
    }
    ::mpz_sqrt(&rop._get_union().g_dy(), n.get_mpz_view());
}
}

/// Integer square root (binary version).
/**
 * This method will set \p rop to the integer square root of \p n.
 *
 * @param rop the return value.
 * @param n the integer whose integer square root will be computed.
 *
 * @return a reference to \p rop.
 *
 * @throws std::domain_error if \p n is negative.
 */
template <std::size_t SSize>
inline integer<SSize> &sqrt(integer<SSize> &rop, const integer<SSize> &n)
{
    sqrt_impl(rop, n);
    return rop;
}

/// Integer square root (unary version).
/**
 * @param n the integer whose integer square root will be computed.
 *
 * @return the integer square root of \p n.
 *
 * @throws std::domain_error if \p n is negative.
 */
template <std::size_t SSize>
inline integer<SSize> sqrt(const integer<SSize> &n)
{
    integer<SSize> retval;
    sqrt_impl(retval, n);
    return retval;
}

/** @} */

/** @defgroup integer_io integer_io
 *  @{
 */

/// Output stream operator.
/**
 * \rststar
 * This operator will print to the stream ``os`` the :cpp:class:`~mppp::integer` ``n`` in base 10. Internally it uses
 * the :cpp:func:`mppp::integer::to_string()` method.
 * \endrststar
 *
 * @param os the target stream.
 * @param n the input integer.
 *
 * @return a reference to \p os.
 *
 * @throws unspecified any exception thrown by integer::to_string().
 */
template <std::size_t SSize>
inline std::ostream &operator<<(std::ostream &os, const integer<SSize> &n)
{
    return os << n.to_string();
}

/// Input stream operator.
/**
 * \rststar
 * This operator is equivalent to extracting a line from the stream and assigning it to ``n``.
 * \endrststar
 *
 * @param is the input stream.
 * @param n the integer to which the string extracted from the stream will be assigned.
 *
 * @return a reference to \p is.
 *
 * @throws unspecified any exception thrown by \link mppp::integer integer\endlink's assignment operator from string.
 */
template <std::size_t SSize>
inline std::istream &operator>>(std::istream &is, integer<SSize> &n)
{
    MPPP_MAYBE_TLS std::string tmp_str;
    std::getline(is, tmp_str);
    n = tmp_str;
    return is;
}

/** @} */

/** @defgroup integer_other integer_other
 *  @{
 */

/// Hash value.
/**
 * \rststar
 * This function will return a hash value for ``n``. The hash value depends only on the value of ``n``
 * (and *not* on its storage type).
 *
 * A specialisation of the standard ``std::hash`` functor is also provided, so that it is possible to use
 * :cpp:class:`~mppp::integer` in standard unordered associative containers out of the box.
 * \endrststar
 *
 * @param n the integer whose hash value will be computed.
 *
 * @return a hash value for \p n.
 */
template <std::size_t SSize>
inline std::size_t hash(const integer<SSize> &n)
{
    const mpz_size_t size = n._get_union().m_st._mp_size;
    const std::size_t asize = size >= 0 ? static_cast<std::size_t>(size) : static_cast<std::size_t>(nint_abs(size));
    const ::mp_limb_t *ptr
        = n._get_union().is_static() ? n._get_union().g_st().m_limbs.data() : n._get_union().g_dy()._mp_d;
    // Init the retval as the signed size.
    auto retval = static_cast<std::size_t>(size);
    // Combine the limbs.
    for (std::size_t i = 0; i < asize; ++i) {
        // The hash combiner. This is lifted directly from Boost. See also:
        // http://www.open-std.org/jtc1/sc22/wg21/docs/papers/2014/n3876.pdf
        retval ^= (ptr[i] & GMP_NUMB_MASK) + std::size_t(0x9e3779b9) + (retval << 6) + (retval >> 2);
    }
    return retval;
}

/** @} */

/** @defgroup integer_operators integer_operators
 *  @{
 */

inline namespace detail
{

// Dispatching for the binary addition operator.
template <std::size_t SSize>
inline integer<SSize> dispatch_binary_add(const integer<SSize> &op1, const integer<SSize> &op2)
{
    integer<SSize> retval;
    add(retval, op1, op2);
    return retval;
}

template <std::size_t SSize, typename T, enable_if_t<is_supported_integral<T>::value, int> = 0>
inline integer<SSize> dispatch_binary_add(const integer<SSize> &op1, T n)
{
    integer<SSize> retval{n};
    add(retval, retval, op1);
    return retval;
}

template <std::size_t SSize, typename T, enable_if_t<is_supported_integral<T>::value, int> = 0>
inline integer<SSize> dispatch_binary_add(T n, const integer<SSize> &op2)
{
    return dispatch_binary_add(op2, n);
}

template <std::size_t SSize, typename T, enable_if_t<is_supported_float<T>::value, int> = 0>
inline T dispatch_binary_add(const integer<SSize> &op1, T x)
{
    return static_cast<T>(op1) + x;
}

template <std::size_t SSize, typename T, enable_if_t<is_supported_float<T>::value, int> = 0>
inline T dispatch_binary_add(T x, const integer<SSize> &op2)
{
    return dispatch_binary_add(op2, x);
}

// Dispatching for in-place add.
template <std::size_t SSize>
inline void dispatch_in_place_add(integer<SSize> &retval, const integer<SSize> &n)
{
    add(retval, retval, n);
}

template <std::size_t SSize, typename T, enable_if_t<is_supported_integral<T>::value, int> = 0>
inline void dispatch_in_place_add(integer<SSize> &retval, const T &n)
{
    add(retval, retval, integer<SSize>{n});
}

template <std::size_t SSize, typename T, enable_if_t<is_supported_float<T>::value, int> = 0>
inline void dispatch_in_place_add(integer<SSize> &retval, const T &x)
{
    retval = static_cast<T>(retval) + x;
}

template <typename T, std::size_t SSize, enable_if_t<is_cpp_interoperable<T>::value, int> = 0>
inline void dispatch_in_place_add(T &rop, const integer<SSize> &op)
{
    rop = static_cast<T>(rop + op);
}
}

/// Identity operator.
/**
 * @param n the integer that will be copied.
 *
 * @return a copy of \p n.
 */
template <std::size_t SSize>
inline integer<SSize> operator+(const integer<SSize> &n)
{
    // NOTE: here potentially we could avoid a copy via either
    // a universal reference or maybe passing by copy n and then
    // moving in. Not sure how critical this is. Same in the negated
    // copy operator.
    return n;
}

/// Binary addition operator.
/**
 * \rststar
 * This operator is enabled only if ``T`` and ``U`` satisfy :cpp:concept:`~mppp::IntegerOpTypes`.
 * The return type is determined as follows:
 *
 * * if the non-:cpp:class:`~mppp::integer` argument is a floating-point type ``F``, then the
 *   type of the result is ``F``; otherwise,
 * * the type of the result is :cpp:class:`~mppp::integer`.
 *
 * \endrststar
 *
 * @param op1 the first summand.
 * @param op2 the second summand.
 *
 * @return <tt>op1 + op2</tt>.
 */
template <typename T, typename U>
inline integer_common_t<T, U> operator+(const T &op1, const U &op2)
{
    return dispatch_binary_add(op1, op2);
}

/// In-place addition operator.
/**
 * @param rop the augend.
 * @param op the addend.
 *
 * @return a reference to \p rop.
 *
 * @throws unspecified any exception thrown by the assignment of a floating-point value to \p rop or
 * by the conversion operator of \link mppp::integer integer\endlink.
 */
#if defined(MPPP_HAVE_CONCEPTS)
template <typename T>
inline T &operator+=(T &rop, const IntegerOpTypes<T> &op)
#else
template <typename T, typename U, integer_op_types_enabler<T, U> = 0>
inline T &operator+=(T &rop, const U &op)
#endif
{
    dispatch_in_place_add(rop, op);
    return rop;
}

/// Prefix increment.
/**
 * This operator will increment \p n by one.
 *
 * @param n the integer that will be increased.
 *
 * @return a reference to \p n after the increment.
 */
template <std::size_t SSize>
inline integer<SSize> &operator++(integer<SSize> &n)
{
    add_ui(n, n, 1u);
    return n;
}

/// Suffix increment.
/**
 * This operator will increment \p n by one and return a copy of \p n as it was before the increment.
 *
 * @param n the integer that will be increased.
 *
 * @return a copy of \p n before the increment.
 */
template <std::size_t SSize>
inline integer<SSize> operator++(integer<SSize> &n, int)
{
    auto retval(n);
    ++n;
    return retval;
}

inline namespace detail
{

// Dispatching for the binary subtraction operator.
template <std::size_t SSize>
inline integer<SSize> dispatch_binary_sub(const integer<SSize> &op1, const integer<SSize> &op2)
{
    integer<SSize> retval;
    sub(retval, op1, op2);
    return retval;
}

template <typename T, std::size_t SSize, enable_if_t<is_supported_integral<T>::value, int> = 0>
inline integer<SSize> dispatch_binary_sub(const integer<SSize> &op1, T n)
{
    integer<SSize> retval{n};
    sub(retval, retval, op1);
    retval.neg();
    return retval;
}

template <typename T, std::size_t SSize, enable_if_t<is_supported_integral<T>::value, int> = 0>
inline integer<SSize> dispatch_binary_sub(T n, const integer<SSize> &op2)
{
    auto retval = dispatch_binary_sub(op2, n);
    retval.neg();
    return retval;
}

template <typename T, std::size_t SSize, enable_if_t<is_supported_float<T>::value, int> = 0>
inline T dispatch_binary_sub(const integer<SSize> &op1, T x)
{
    return static_cast<T>(op1) - x;
}

template <typename T, std::size_t SSize, enable_if_t<is_supported_float<T>::value, int> = 0>
inline T dispatch_binary_sub(T x, const integer<SSize> &op2)
{
    return -dispatch_binary_sub(op2, x);
}

// Dispatching for in-place sub.
template <std::size_t SSize>
inline void dispatch_in_place_sub(integer<SSize> &retval, const integer<SSize> &n)
{
    sub(retval, retval, n);
}

template <typename T, std::size_t SSize, enable_if_t<is_supported_integral<T>::value, int> = 0>
inline void dispatch_in_place_sub(integer<SSize> &retval, const T &n)
{
    sub(retval, retval, integer<SSize>{n});
}

template <typename T, std::size_t SSize, enable_if_t<is_supported_float<T>::value, int> = 0>
inline void dispatch_in_place_sub(integer<SSize> &retval, const T &x)
{
    retval = static_cast<T>(retval) - x;
}

template <typename T, std::size_t SSize, enable_if_t<is_cpp_interoperable<T>::value, int> = 0>
inline void dispatch_in_place_sub(T &rop, const integer<SSize> &op)
{
    rop = static_cast<T>(rop - op);
}
}

/// Negated copy.
/**
 * @param n the integer that will be negated.
 *
 * @return a negated copy of \p n.
 */
template <std::size_t SSize>
integer<SSize> operator-(const integer<SSize> &n)
{
    auto retval(n);
    retval.neg();
    return retval;
}

/// Binary subtraction operator.
/**
 * \rststar
 * This operator is enabled only if ``T`` and ``U`` satisfy :cpp:concept:`~mppp::IntegerOpTypes`.
 * The return type is determined as follows:
 *
 * * if the non-:cpp:class:`~mppp::integer` argument is a floating-point type ``F``, then the
 *   type of the result is ``F``; otherwise,
 * * the type of the result is :cpp:class:`~mppp::integer`.
 *
 * \endrststar
 *
 * @param op1 the first operand.
 * @param op2 the second operand.
 *
 * @return <tt>op1 - op2</tt>.
 */
template <typename T, typename U>
inline integer_common_t<T, U> operator-(const T &op1, const U &op2)
{
    return dispatch_binary_sub(op1, op2);
}

/// In-place subtraction operator.
/**
 * @param rop the minuend.
 * @param op the subtrahend.
 *
 * @return a reference to \p rop.
 *
 * @throws unspecified any exception thrown by the assignment of a floating-point value to \p rop or
 * by the conversion operator of \link mppp::integer integer\endlink.
 */
#if defined(MPPP_HAVE_CONCEPTS)
template <typename T>
inline T &operator-=(T &rop, const IntegerOpTypes<T> &op)
#else
template <typename T, typename U, integer_op_types_enabler<T, U> = 0>
inline T &operator-=(T &rop, const U &op)
#endif
{
    dispatch_in_place_sub(rop, op);
    return rop;
}

/// Prefix decrement.
/**
 * This operator will decrement \p n by one.
 *
 * @param n the integer that will be decreased.
 *
 * @return a reference to \p n after the decrement.
 */
template <std::size_t SSize>
inline integer<SSize> &operator--(integer<SSize> &n)
{
    sub_ui(n, n, 1u);
    return n;
}

/// Suffix decrement.
/**
 * This operator will decrement \p n by one and return a copy of \p n as it was before the decrement.
 *
 * @param n the integer that will be decreased.
 *
 * @return a copy of \p n before the decrement.
 */
template <std::size_t SSize>
inline integer<SSize> operator--(integer<SSize> &n, int)
{
    auto retval(n);
    --n;
    return retval;
}

inline namespace detail
{

// Dispatching for the binary multiplication operator.
template <std::size_t SSize>
inline integer<SSize> dispatch_binary_mul(const integer<SSize> &op1, const integer<SSize> &op2)
{
    integer<SSize> retval;
    mul(retval, op1, op2);
    return retval;
}

template <typename T, std::size_t SSize, enable_if_t<is_supported_integral<T>::value, int> = 0>
inline integer<SSize> dispatch_binary_mul(const integer<SSize> &op1, T n)
{
    // NOTE: with respect to addition, here we separate the retval
    // from the operands. Having a separate destination is generally better
    // for multiplication.
    integer<SSize> retval;
    mul(retval, op1, integer<SSize>{n});
    return retval;
}

template <typename T, std::size_t SSize, enable_if_t<is_supported_integral<T>::value, int> = 0>
inline integer<SSize> dispatch_binary_mul(T n, const integer<SSize> &op2)
{
    return dispatch_binary_mul(op2, n);
}

template <typename T, std::size_t SSize, enable_if_t<is_supported_float<T>::value, int> = 0>
inline T dispatch_binary_mul(const integer<SSize> &op1, T x)
{
    return static_cast<T>(op1) * x;
}

template <typename T, std::size_t SSize, enable_if_t<is_supported_float<T>::value, int> = 0>
inline T dispatch_binary_mul(T x, const integer<SSize> &op2)
{
    return dispatch_binary_mul(op2, x);
}

// Dispatching for in-place multiplication.
template <std::size_t SSize>
inline void dispatch_in_place_mul(integer<SSize> &retval, const integer<SSize> &n)
{
    mul(retval, retval, n);
}

template <typename T, std::size_t SSize, enable_if_t<is_supported_integral<T>::value, int> = 0>
inline void dispatch_in_place_mul(integer<SSize> &retval, const T &n)
{
    mul(retval, retval, integer<SSize>{n});
}

template <typename T, std::size_t SSize, enable_if_t<is_supported_float<T>::value, int> = 0>
inline void dispatch_in_place_mul(integer<SSize> &retval, const T &x)
{
    retval = static_cast<T>(retval) * x;
}

template <typename T, std::size_t SSize, enable_if_t<is_cpp_interoperable<T>::value, int> = 0>
inline void dispatch_in_place_mul(T &rop, const integer<SSize> &op)
{
    rop = static_cast<T>(rop * op);
}
}

/// Binary multiplication operator.
/**
 * \rststar
 * This operator is enabled only if ``T`` and ``U`` satisfy :cpp:concept:`~mppp::IntegerOpTypes`.
 * The return type is determined as follows:
 *
 * * if the non-:cpp:class:`~mppp::integer` argument is a floating-point type ``F``, then the
 *   type of the result is ``F``; otherwise,
 * * the type of the result is :cpp:class:`~mppp::integer`.
 *
 * \endrststar
 *
 * @param op1 the first factor.
 * @param op2 the second factor.
 *
 * @return <tt>op1 * op2</tt>.
 */
template <typename T, typename U>
inline integer_common_t<T, U> operator*(const T &op1, const U &op2)
{
    return dispatch_binary_mul(op1, op2);
}

/// In-place multiplication operator.
/**
 * @param rop the multiplicand.
 * @param op the multiplicator.
 *
 * @return a reference to \p rop.
 *
 * @throws unspecified any exception thrown by the assignment of a floating-point value to \p rop or
 * by the conversion operator of \link mppp::integer integer\endlink.
 */
#if defined(MPPP_HAVE_CONCEPTS)
template <typename T>
inline T &operator*=(T &rop, const IntegerOpTypes<T> &op)
#else
template <typename T, typename U, integer_op_types_enabler<T, U> = 0>
inline T &operator*=(T &rop, const U &op)
#endif
{
    dispatch_in_place_mul(rop, op);
    return rop;
}

inline namespace detail
{

// Dispatching for the binary division operator.
template <std::size_t SSize>
inline integer<SSize> dispatch_binary_div(const integer<SSize> &op1, const integer<SSize> &op2)
{
    integer<SSize> retval, r;
    tdiv_qr(retval, r, op1, op2);
    return retval;
}

template <typename T, std::size_t SSize, enable_if_t<is_supported_integral<T>::value, int> = 0>
inline integer<SSize> dispatch_binary_div(const integer<SSize> &op1, T n)
{
    integer<SSize> retval, r;
    tdiv_qr(retval, r, op1, integer<SSize>{n});
    return retval;
}

template <typename T, std::size_t SSize, enable_if_t<is_supported_integral<T>::value, int> = 0>
inline integer<SSize> dispatch_binary_div(T n, const integer<SSize> &op2)
{
    integer<SSize> retval, r;
    tdiv_qr(retval, r, integer<SSize>{n}, op2);
    return retval;
}

template <typename T, std::size_t SSize, enable_if_t<is_supported_float<T>::value, int> = 0>
inline T dispatch_binary_div(const integer<SSize> &op1, T x)
{
    return static_cast<T>(op1) / x;
}

template <typename T, std::size_t SSize, enable_if_t<is_supported_float<T>::value, int> = 0>
inline T dispatch_binary_div(T x, const integer<SSize> &op2)
{
    return x / static_cast<T>(op2);
}

// Dispatching for in-place div.
template <std::size_t SSize>
inline void dispatch_in_place_div(integer<SSize> &retval, const integer<SSize> &n)
{
    integer<SSize> r;
    tdiv_qr(retval, r, retval, n);
}

template <typename T, std::size_t SSize, enable_if_t<is_supported_integral<T>::value, int> = 0>
inline void dispatch_in_place_div(integer<SSize> &retval, const T &n)
{
    integer<SSize> r;
    tdiv_qr(retval, r, retval, integer<SSize>{n});
}

template <typename T, std::size_t SSize, enable_if_t<is_supported_float<T>::value, int> = 0>
inline void dispatch_in_place_div(integer<SSize> &retval, const T &x)
{
    retval = static_cast<T>(retval) / x;
}

template <typename T, std::size_t SSize, enable_if_t<is_cpp_interoperable<T>::value, int> = 0>
inline void dispatch_in_place_div(T &rop, const integer<SSize> &op)
{
    rop = static_cast<T>(rop / op);
}

// Dispatching for the binary modulo operator.
template <std::size_t SSize>
inline integer<SSize> dispatch_binary_mod(const integer<SSize> &op1, const integer<SSize> &op2)
{
    integer<SSize> q, retval;
    tdiv_qr(q, retval, op1, op2);
    return retval;
}

template <typename T, std::size_t SSize, enable_if_t<is_supported_integral<T>::value, int> = 0>
inline integer<SSize> dispatch_binary_mod(const integer<SSize> &op1, T n)
{
    integer<SSize> q, retval;
    tdiv_qr(q, retval, op1, integer<SSize>{n});
    return retval;
}

template <typename T, std::size_t SSize, enable_if_t<is_supported_integral<T>::value, int> = 0>
inline integer<SSize> dispatch_binary_mod(T n, const integer<SSize> &op2)
{
    integer<SSize> q, retval;
    tdiv_qr(q, retval, integer<SSize>{n}, op2);
    return retval;
}

// Dispatching for in-place mod.
template <std::size_t SSize>
inline void dispatch_in_place_mod(integer<SSize> &retval, const integer<SSize> &n)
{
    integer<SSize> q;
    tdiv_qr(q, retval, retval, n);
}

template <typename T, std::size_t SSize, enable_if_t<is_supported_integral<T>::value, int> = 0>
inline void dispatch_in_place_mod(integer<SSize> &retval, const T &n)
{
    integer<SSize> q;
    tdiv_qr(q, retval, retval, integer<SSize>{n});
}

template <typename T, std::size_t SSize, enable_if_t<is_supported_integral<T>::value, int> = 0>
inline void dispatch_in_place_mod(T &rop, const integer<SSize> &op)
{
    rop = static_cast<T>(rop % op);
}
}

/// Binary division operator.
/**
 * \rststar
 * This operator is enabled only if ``T`` and ``U`` satisfy :cpp:concept:`~mppp::IntegerOpTypes`.
 * The return type is determined as follows:
 *
 * * if the non-:cpp:class:`~mppp::integer` argument is a floating-point type ``F``, then the
 *   type of the result is ``F``; otherwise,
 * * the type of the result is :cpp:class:`~mppp::integer`.
 *
 * \endrststar
 *
 * @param n the dividend.
 * @param d the divisor.
 *
 * @return <tt>n / d</tt>.
 *
 * @throws zero_division_error if \p d is zero and only integral types are involved in the division.
 */
template <typename T, typename U>
inline integer_common_t<T, U> operator/(const T &n, const U &d)
{
    return dispatch_binary_div(n, d);
}

/// In-place division operator.
/**
 * @param rop the dividend.
 * @param op the divisor.
 *
 * @return a reference to \p rop.
 *
 * @throws zero_division_error if \p op is zero and only integral types are involved in the division.
 * @throws unspecified any exception thrown by the assignment of a floating-point value to \p rop or
 * by the conversion operator of \link mppp::integer integer\endlink.
 */
#if defined(MPPP_HAVE_CONCEPTS)
template <typename T>
inline T &operator/=(T &rop, const IntegerOpTypes<T> &op)
#else
template <typename T, typename U, integer_op_types_enabler<T, U> = 0>
inline T &operator/=(T &rop, const U &op)
#endif
{
    dispatch_in_place_div(rop, op);
    return rop;
}

/// Binary modulo operator.
/**
 * \rststar
 * This operator is enabled only if ``T`` and ``U`` satisfy :cpp:concept:`~mppp::IntegerIntegralOpTypes`.
 * The return type is :cpp:class:`~mppp::integer`.
 * \endrststar
 *
 * @param n the dividend.
 * @param d the divisor.
 *
 * @return <tt>n % d</tt>.
 *
 * @throws zero_division_error if \p d is zero.
 */
#if defined(MPPP_HAVE_CONCEPTS)
template <typename T, typename U>
#if !defined(MPPP_DOXYGEN_INVOKED)
requires IntegerIntegralOpTypes<T, U>
#endif
#else
template <typename T, typename U, integer_integral_op_types_enabler<T, U> = 0>
#endif
    inline integer_common_t<T, U> operator%(const T &n, const U &d)
{
    return dispatch_binary_mod(n, d);
}

/// In-place modulo operator.
/**
 * @param rop the dividend.
 * @param op the divisor.
 *
 * @return a reference to \p rop.
 *
 * @throws zero_division_error if \p op is zero.
 * @throws unspecified any exception thrown by the conversion operator of \link mppp::integer integer\endlink.
 */
#if defined(MPPP_HAVE_CONCEPTS)
template <typename T>
inline T &operator%=(T &rop, const IntegerIntegralOpTypes<T> &op)
#else
template <typename T, typename U, integer_integral_op_types_enabler<T, U> = 0>
inline T &operator%=(T &rop, const U &op)
#endif
{
    dispatch_in_place_mod(rop, op);
    return rop;
}

#if !defined(MPPP_DOXYGEN_INVOKED)

template <typename T>
#if defined(MPPP_HAVE_CONCEPTS)
concept bool IntegerShiftType = CppInteroperable<T> &&std::is_integral<T>::value;
#else
using integer_shift_type_enabler = enable_if_t<conjunction<is_cpp_interoperable<T>, std::is_integral<T>>::value, int>;
#endif

#endif

/// Binary left shift operator.
/**
 * @param n the multiplicand.
 * @param s the bit shift value.
 *
 * @return \p n times <tt>2**s</tt>.
 *
 * @throws std::overflow_error if \p s is negative or larger than an implementation-defined value.
 */
#if defined(MPPP_HAVE_CONCEPTS)
template <std::size_t SSize>
inline integer<SSize> operator<<(const integer<SSize> &n, IntegerShiftType s)
#else
template <typename T, std::size_t SSize, integer_shift_type_enabler<T> = 0>
inline integer<SSize> operator<<(const integer<SSize> &n, T s)
#endif
{
    integer<SSize> retval;
    mul_2exp(retval, n, safe_cast<::mp_bitcnt_t>(s));
    return retval;
}

/// In-place left shift operator.
/**
 * @param rop the multiplicand.
 * @param s the bit shift value.
 *
 * @return a reference to \p rop.
 *
 * @throws std::overflow_error if \p s is negative or larger than an implementation-defined value.
 */
#if defined(MPPP_HAVE_CONCEPTS)
template <std::size_t SSize>
inline integer<SSize> &operator<<=(integer<SSize> &rop, IntegerShiftType s)
#else
template <typename T, std::size_t SSize, integer_shift_type_enabler<T> = 0>
inline integer<SSize> &operator<<=(integer<SSize> &rop, T s)
#endif
{
    mul_2exp(rop, rop, safe_cast<::mp_bitcnt_t>(s));
    return rop;
}

/// Binary right shift operator.
/**
 * @param n the dividend.
 * @param s the bit shift value.
 *
 * @return \p n divided <tt>2**s</tt>.
 *
 * @throws std::overflow_error if \p s is negative or larger than an implementation-defined value.
 */
#if defined(MPPP_HAVE_CONCEPTS)
template <std::size_t SSize>
inline integer<SSize> operator>>(const integer<SSize> &n, IntegerShiftType s)
#else
template <typename T, std::size_t SSize, integer_shift_type_enabler<T> = 0>
inline integer<SSize> operator>>(const integer<SSize> &n, T s)
#endif
{
    integer<SSize> retval;
    tdiv_q_2exp(retval, n, safe_cast<::mp_bitcnt_t>(s));
    return retval;
}

/// In-place right shift operator.
/**
 * @param rop the dividend.
 * @param s the bit shift value.
 *
 * @return a reference to \p rop.
 *
 * @throws std::overflow_error if \p s is negative or larger than an implementation-defined value.
 */
#if defined(MPPP_HAVE_CONCEPTS)
template <std::size_t SSize>
inline integer<SSize> &operator>>=(integer<SSize> &rop, IntegerShiftType s)
#else
template <typename T, std::size_t SSize, integer_shift_type_enabler<T> = 0>
inline integer<SSize> &operator>>=(integer<SSize> &rop, T s)
#endif
{
    tdiv_q_2exp(rop, rop, safe_cast<::mp_bitcnt_t>(s));
    return rop;
}

inline namespace detail
{

// Equality operator.
// NOTE: special implementation instead of using cmp, this should be faster.
template <std::size_t SSize>
inline bool dispatch_equality(const integer<SSize> &a, const integer<SSize> &b)
{
    const mp_size_t size_a = a._get_union().m_st._mp_size, size_b = b._get_union().m_st._mp_size;
    if (size_a != size_b) {
        return false;
    }
    const std::size_t asize
        = size_a >= 0 ? static_cast<std::size_t>(size_a) : static_cast<std::size_t>(nint_abs(size_a));
    const ::mp_limb_t *ptr_a = a.is_static() ? a._get_union().g_st().m_limbs.data() : a._get_union().g_dy()._mp_d;
    const ::mp_limb_t *ptr_b = b.is_static() ? b._get_union().g_st().m_limbs.data() : b._get_union().g_dy()._mp_d;
    auto limb_cmp
        = [](const ::mp_limb_t &l1, const ::mp_limb_t &l2) { return (l1 & GMP_NUMB_MASK) == (l2 & GMP_NUMB_MASK); };
#if defined(_MSC_VER)
    return std::equal(stdext::make_checked_array_iterator(ptr_a, asize),
                      stdext::make_checked_array_iterator(ptr_a, asize, asize),
                      stdext::make_checked_array_iterator(ptr_b, asize), limb_cmp);
#else
    return std::equal(ptr_a, ptr_a + asize, ptr_b, limb_cmp);
#endif
}

template <typename T, std::size_t SSize, enable_if_t<is_supported_integral<T>::value, int> = 0>
inline bool dispatch_equality(const integer<SSize> &a, T n)
{
    return dispatch_equality(a, integer<SSize>{n});
}

template <typename T, std::size_t SSize, enable_if_t<is_supported_integral<T>::value, int> = 0>
inline bool dispatch_equality(T n, const integer<SSize> &a)
{
    return dispatch_equality(a, n);
}

template <typename T, std::size_t SSize, enable_if_t<is_supported_float<T>::value, int> = 0>
inline bool dispatch_equality(const integer<SSize> &a, T x)
{
    return static_cast<T>(a) == x;
}

template <typename T, std::size_t SSize, enable_if_t<is_supported_float<T>::value, int> = 0>
inline bool dispatch_equality(T x, const integer<SSize> &a)
{
    return dispatch_equality(a, x);
}

// Less-than operator.
template <std::size_t SSize>
inline bool dispatch_less_than(const integer<SSize> &a, const integer<SSize> &b)
{
    return cmp(a, b) < 0;
}

template <typename T, std::size_t SSize, enable_if_t<is_supported_integral<T>::value, int> = 0>
inline bool dispatch_less_than(const integer<SSize> &a, T n)
{
    return dispatch_less_than(a, integer<SSize>{n});
}

template <typename T, std::size_t SSize, enable_if_t<is_supported_integral<T>::value, int> = 0>
inline bool dispatch_less_than(T n, const integer<SSize> &a)
{
    return dispatch_greater_than(a, integer<SSize>{n});
}

template <typename T, std::size_t SSize, enable_if_t<is_supported_float<T>::value, int> = 0>
inline bool dispatch_less_than(const integer<SSize> &a, T x)
{
    return static_cast<T>(a) < x;
}

template <typename T, std::size_t SSize, enable_if_t<is_supported_float<T>::value, int> = 0>
inline bool dispatch_less_than(T x, const integer<SSize> &a)
{
    return dispatch_greater_than(a, x);
}

// Greater-than operator.
template <std::size_t SSize>
inline bool dispatch_greater_than(const integer<SSize> &a, const integer<SSize> &b)
{
    return cmp(a, b) > 0;
}

template <typename T, std::size_t SSize, enable_if_t<is_supported_integral<T>::value, int> = 0>
inline bool dispatch_greater_than(const integer<SSize> &a, T n)
{
    return dispatch_greater_than(a, integer<SSize>{n});
}

template <typename T, std::size_t SSize, enable_if_t<is_supported_integral<T>::value, int> = 0>
inline bool dispatch_greater_than(T n, const integer<SSize> &a)
{
    return dispatch_less_than(a, integer<SSize>{n});
}

template <typename T, std::size_t SSize, enable_if_t<is_supported_float<T>::value, int> = 0>
inline bool dispatch_greater_than(const integer<SSize> &a, T x)
{
    return static_cast<T>(a) > x;
}

template <typename T, std::size_t SSize, enable_if_t<is_supported_float<T>::value, int> = 0>
inline bool dispatch_greater_than(T x, const integer<SSize> &a)
{
    return dispatch_less_than(a, x);
}
}

/// Equality operator.
/**
 * @param op1 first argument.
 * @param op2 second argument.
 *
 * @return \p true if <tt>op1 == op2</tt>, \p false otherwise.
 */
#if defined(MPPP_HAVE_CONCEPTS)
template <typename T>
inline bool operator==(const T &op1, const IntegerOpTypes<T> &op2)
#else
template <typename T, typename U, integer_op_types_enabler<T, U> = 0>
inline bool operator==(const T &op1, const U &op2)
#endif
{
    return dispatch_equality(op1, op2);
}

/// Inequality operator.
/**
 * @param op1 first argument.
 * @param op2 second argument.
 *
 * @return \p true if <tt>op1 != op2</tt>, \p false otherwise.
 */
#if defined(MPPP_HAVE_CONCEPTS)
template <typename T>
inline bool operator!=(const T &op1, const IntegerOpTypes<T> &op2)
#else
template <typename T, typename U, integer_op_types_enabler<T, U> = 0>
inline bool operator!=(const T &op1, const U &op2)
#endif
{
    return !(op1 == op2);
}

/// Less-than operator.
/**
 * @param op1 first argument.
 * @param op2 second argument.
 *
 * @return \p true if <tt>op1 < op2</tt>, \p false otherwise.
 */
#if defined(MPPP_HAVE_CONCEPTS)
template <typename T>
inline bool operator<(const T &op1, const IntegerOpTypes<T> &op2)
#else
template <typename T, typename U, integer_op_types_enabler<T, U> = 0>
inline bool operator<(const T &op1, const U &op2)
#endif
{
    return dispatch_less_than(op1, op2);
}

/// Less-than or equal operator.
/**
 * @param op1 first argument.
 * @param op2 second argument.
 *
 * @return \p true if <tt>op1 <= op2</tt>, \p false otherwise.
 */
#if defined(MPPP_HAVE_CONCEPTS)
template <typename T>
inline bool operator<=(const T &op1, const IntegerOpTypes<T> &op2)
#else
template <typename T, typename U, integer_op_types_enabler<T, U> = 0>
inline bool operator<=(const T &op1, const U &op2)
#endif
{
    return !(op1 > op2);
}

/// Greater-than operator.
/**
 * @param op1 first argument.
 * @param op2 second argument.
 *
 * @return \p true if <tt>op1 > op2</tt>, \p false otherwise.
 */
#if defined(MPPP_HAVE_CONCEPTS)
template <typename T>
inline bool operator>(const T &op1, const IntegerOpTypes<T> &op2)
#else
template <typename T, typename U, integer_op_types_enabler<T, U> = 0>
inline bool operator>(const T &op1, const U &op2)
#endif
{
    return dispatch_greater_than(op1, op2);
}

/// Greater-than or equal operator.
/**
 * @param op1 first argument.
 * @param op2 second argument.
 *
 * @return \p true if <tt>op1 >= op2</tt>, \p false otherwise.
 */
#if defined(MPPP_HAVE_CONCEPTS)
template <typename T>
inline bool operator>=(const T &op1, const IntegerOpTypes<T> &op2)
#else
template <typename T, typename U, integer_op_types_enabler<T, U> = 0>
inline bool operator>=(const T &op1, const U &op2)
#endif
{
    return !(op1 < op2);
}

template <std::size_t SSize>
inline integer<SSize> operator|(const integer<SSize> &op1, const integer<SSize> &op2)
{
    integer<SSize> retval;
    bitwise_ior(retval, op1, op2);
    return retval;
}

template <std::size_t SSize>
inline integer<SSize> &operator|=(integer<SSize> &rop, const integer<SSize> &op)
{
    return bitwise_ior(rop, rop, op);
}

/** @} */
}

namespace std
{

/// Specialisation of \p std::hash for mppp::integer.
template <size_t SSize>
struct hash<mppp::integer<SSize>> {
// NOTE: these typedefs have been deprecated in C++17.
#if MPPP_CPLUSPLUS < 201703L
    /// The argument type.
    typedef mppp::integer<SSize> argument_type;
    /// The result type.
    typedef size_t result_type;
#endif
    /// Call operator.
    /**
     * @param n the integer whose hash will be returned.
     *
     * @return a hash value for \p n.
     */
    size_t operator()(const mppp::integer<SSize> &n) const
    {
        return mppp::hash(n);
    }
};
}

#if defined(_MSC_VER)

#pragma warning(pop)

#endif

#if defined(MPPP_UINT128)

#undef MPPP_UINT128

#endif

#endif<|MERGE_RESOLUTION|>--- conflicted
+++ resolved
@@ -3201,11 +3201,7 @@
             // Sub from hi the borrow.
             const auto hi = data1[1] - static_cast<::mp_limb_t>(data1[0] < l2);
             // The final asize can be 2, 1 or 0. Sign is negative for add, positive for sub.
-<<<<<<< HEAD
-            rop._mp_size = (AddOrSub ? -1 : 1) * size_fom_lohi(lo, hi);
-=======
             rop._mp_size = (AddOrSub ? -1 : 1) * size_from_lohi(lo, hi);
->>>>>>> 0a739a09
             rdata[0] = lo;
             rdata[1] = hi;
         } else {
